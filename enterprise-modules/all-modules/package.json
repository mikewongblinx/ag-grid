--- conflicted
+++ resolved
@@ -87,12 +87,8 @@
     "@ag-grid-enterprise/date-time-cell-editor": "~25.0.0"
   },
   "devDependencies": {
-<<<<<<< HEAD
+    "@babel/types": "7.12.7",
     "@ag-grid-community/core": "~25.0.0",
-=======
-    "@babel/types": "7.12.7",
-    "@ag-grid-community/core": "~24.1.0",
->>>>>>> 28aff5bb
     "@types/jest": "^25.2.1",
     "css-loader": "^3.2.0",
     "cssnano": "^4.1.0",
