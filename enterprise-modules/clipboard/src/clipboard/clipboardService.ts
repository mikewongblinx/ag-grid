--- conflicted
+++ resolved
@@ -157,8 +157,8 @@
         if (focusedCell) {
             this.focusService.setFocusedCell({
                 rowIndex: focusedCell.rowIndex,
-                column: focusedCell.column, 
-                rowPinned: focusedCell.rowPinned, 
+                column: focusedCell.column,
+                rowPinned: focusedCell.rowPinned,
                 forceBrowserFocus: true
             });
         }
@@ -167,11 +167,7 @@
     private processClipboardData(data: string): void {
         if (data == null) { return; }
 
-<<<<<<< HEAD
-        let parsedData: string[][] | null = _.stringToArray(data, this.getClipboardDelimiter());
-=======
         let parsedData: string[][] | null = stringToArray(data, this.gridOptionsWrapper.getClipboardDelimiter());
->>>>>>> 9373c264
 
         const userFunc = this.gridOptionsService.getCallback('processDataFromClipboard');
 
@@ -728,7 +724,7 @@
             processRowGroupCallback: (params) => params.node.key!,
             processHeaderCallback: this.gridOptionsService.getCallback('processHeaderForClipboard'),
             processGroupHeaderCallback: this.gridOptionsService.getCallback('processGroupHeaderForClipboard')
-            
+
         };
 
         return this.csvCreator.getDataAsCsv(exportParams, true);
