import {
    _,
    Autowired,
    Bean,
    BeanStub,
    CellNavigationService,
    CellPosition,
    CellPositionUtils,
    CellRange,
    ChangedPath,
    IClientSideRowModel,
    Column,
    ColumnApi,
    ColumnController,
    Constants,
    CsvExportParams,
    Events,
    EventService,
    FlashCellsEvent,
    FocusController,
    GridApi,
    GridCore,
    IClipboardService,
    IRowModel,
    Logger,
    LoggerFactory,
    PasteEndEvent,
    PasteStartEvent,
    PostConstruct,
    ProcessCellForExportParams,
    ProcessHeaderForExportParams,
    RowNode,
    RowPosition,
    RowPositionUtils,
    RowRenderer,
    RowValueChangedEvent,
    SelectionController,
    ValueService,
    ICsvCreator,
    IRangeController,
    Optional
} from "@ag-grid-community/core";

interface RowCallback {
    (gridRow: RowPosition, rowNode: RowNode, columns: Column[], rangeIndex: number, isLastRow?: boolean): void;
}

interface ColumnCallback {
    (columns: Column[]): void;
}

@Bean('clipboardService')
export class ClipboardService extends BeanStub implements IClipboardService {

    @Autowired('csvCreator') private csvCreator: ICsvCreator;
    @Autowired('loggerFactory') private loggerFactory: LoggerFactory;
    @Autowired('selectionController') private selectionController: SelectionController;
    @Optional('rangeController') private rangeController: IRangeController;
    @Autowired('rowModel') private rowModel: IRowModel;

    @Autowired('valueService') private valueService: ValueService;
    @Autowired('focusController') private focusController: FocusController;
    @Autowired('rowRenderer') private rowRenderer: RowRenderer;
    @Autowired('columnController') private columnController: ColumnController;
    @Autowired('cellNavigationService') private cellNavigationService: CellNavigationService;
    @Autowired('columnApi') private columnApi: ColumnApi;
    @Autowired('gridApi') private gridApi: GridApi;
    @Autowired('cellPositionUtils') public cellPositionUtils: CellPositionUtils;
    @Autowired('rowPositionUtils') public rowPositionUtils: RowPositionUtils;

    private clientSideRowModel: IClientSideRowModel;
    private logger: Logger;
    private gridCore: GridCore;

    public registerGridCore(gridCore: GridCore): void {
        this.gridCore = gridCore;
    }

    @PostConstruct
    private init(): void {
        this.logger = this.loggerFactory.create('ClipboardService');

        if (this.rowModel.getType() === Constants.ROW_MODEL_TYPE_CLIENT_SIDE) {
            this.clientSideRowModel = this.rowModel as IClientSideRowModel;
        }
    }

    public pasteFromClipboard(): void {
        this.logger.log('pasteFromClipboard');

        // Method 1 - native clipboard API, available in modern chrome browsers
        const allowNavigator = !this.gridOptionsWrapper.isSuppressClipboardApi();
        if (allowNavigator && navigator.clipboard) {
            navigator.clipboard.readText()
                .then(this.processClipboardData.bind(this))
                .catch(() => {
                    // no processing, if fails, do nothing, paste doesn't happen
                });
            return;
        }

        // Method 2 - if modern API fails, the old school hack
        this.executeOnTempElement(
            (textArea: HTMLTextAreaElement) => textArea.focus(),
            (element: HTMLTextAreaElement) => {
                const data = element.value;
                this.processClipboardData(data);
            }
        );
    }

    private processClipboardData(data: string): void {
        if (_.missingOrEmpty(data)) { return; }

<<<<<<< HEAD
                let parsedData = _.stringToArray(data, this.gridOptionsWrapper.getClipboardDeliminator());
=======
        let parsedData: string[][] | null = _.stringToArray(data, this.gridOptionsWrapper.getClipboardDeliminator());
>>>>>>> 338ea6d7

        const userFunc = this.gridOptionsWrapper.getProcessDataFromClipboardFunc();

        if (userFunc) {
            parsedData = userFunc({ data: parsedData });
        }

<<<<<<< HEAD
                if (this.gridOptionsWrapper.isSuppressLastEmptyLineOnPaste()) {
                    this.removeLastLineIfBlank(parsedData);
                }
=======
        if (_.missingOrEmpty(parsedData)) { return; }
>>>>>>> 338ea6d7

        if (this.gridOptionsWrapper.isSuppressLastEmptyLineOnPaste()) {
            this.removeLastLineIfBlank(parsedData!);
        }

<<<<<<< HEAD
                    const rangeActive = this.rangeController && this.rangeController.isMoreThanOneCell();
                    const pasteIntoRange = rangeActive && !this.hasOnlyOneValueToPaste(parsedData);

                    if (pasteIntoRange) {
                        this.pasteIntoActiveRange(parsedData, cellsToFlash, updatedRowNodes, changedPath);
                    } else {
                        this.pasteStartingFromFocusedCell(parsedData, cellsToFlash, updatedRowNodes, focusedCell, changedPath);
                    }
                };
=======
        const pasteOperation = (
            cellsToFlash: any,
            updatedRowNodes: RowNode[],
            focusedCell: CellPosition,
            changedPath: ChangedPath | undefined) => {

            const rangeActive = this.rangeController && this.rangeController.isMoreThanOneCell();
            const pasteIntoRange = rangeActive && !this.hasOnlyOneValueToPaste(parsedData!);
>>>>>>> 338ea6d7

            if (pasteIntoRange) {
                this.pasteIntoActiveRange(parsedData!, cellsToFlash, updatedRowNodes, changedPath);
            } else {
                this.pasteStartingFromFocusedCell(parsedData!, cellsToFlash, updatedRowNodes, focusedCell, changedPath);
            }
        };

        this.doPasteOperation(pasteOperation);
    }

    // common code to paste operations, e.g. paste to cell, paste to range, and copy range down
    private doPasteOperation(pasteOperationFunc: (
        cellsToFlash: any,
        updatedRowNodes: RowNode[],
        focusedCell: CellPosition,
        changedPath: ChangedPath | undefined) => void
    ): void {
        const api = this.gridOptionsWrapper.getApi();
        const columnApi = this.gridOptionsWrapper.getColumnApi();
        const source = 'clipboard';

        this.eventService.dispatchEvent({
            type: Events.EVENT_PASTE_START,
            api,
            columnApi,
            source
        } as PasteStartEvent);

        let changedPath: ChangedPath;

        if (this.clientSideRowModel) {
            const onlyChangedColumns = this.gridOptionsWrapper.isAggregateOnlyChangedColumns();
            changedPath = new ChangedPath(onlyChangedColumns, this.clientSideRowModel.getRootNode());
        }

        const cellsToFlash = {} as any;
        const updatedRowNodes: RowNode[] = [];
        const doc = this.gridOptionsWrapper.getDocument();
        const focusedElementBefore = doc.activeElement;
        const focusedCell = this.focusController.getFocusedCell();

        pasteOperationFunc(cellsToFlash, updatedRowNodes, focusedCell, changedPath);

        if (changedPath) {
            this.clientSideRowModel.doAggregate(changedPath);
        }

        this.rowRenderer.refreshCells();
        this.dispatchFlashCells(cellsToFlash);
        this.fireRowChanged(updatedRowNodes);

        const focusedElementAfter = doc.activeElement;

        // if using the clipboard hack with a temp element, then the focus has been lost,
        // so need to put it back. otherwise paste operation loosed focus on cell and keyboard
        // navigation stops.
        if (focusedCell && focusedElementBefore != focusedElementAfter) {
            this.focusController.setFocusedCell(focusedCell.rowIndex, focusedCell.column, focusedCell.rowPinned, true);
        }

        this.eventService.dispatchEvent({
            type: Events.EVENT_PASTE_END,
            api,
            columnApi,
            source
        } as PasteEndEvent);
    }

    private pasteIntoActiveRange(
        clipboardData: string[][],
        cellsToFlash: any,
        updatedRowNodes: RowNode[],
        changedPath: ChangedPath | undefined
    ) {
        // true if clipboard data can be evenly pasted into range, otherwise false
        const abortRepeatingPasteIntoRows = this.getRangeSize() % clipboardData.length != 0;

        let indexOffset = 0;
        let dataRowIndex = 0;

        const rowCallback: RowCallback = (currentRow: RowPosition, rowNode: RowNode, columns: Column[], index: number) => {
            const atEndOfClipboardData = index - indexOffset >= clipboardData.length;

            if (atEndOfClipboardData) {
                if (abortRepeatingPasteIntoRows) { return; }

                // increment offset and reset data index to repeat paste of data
                indexOffset += dataRowIndex;
                dataRowIndex = 0;
            }

            const currentRowData = clipboardData[index - indexOffset];

            // otherwise we are not the first row, so copy
            updatedRowNodes.push(rowNode);

            const processCellFromClipboardFunc = this.gridOptionsWrapper.getProcessCellFromClipboardFunc();

            columns.forEach((column, idx) => {
                if (!column.isCellEditable(rowNode) || column.isSuppressPaste(rowNode)) { return; }

                // repeat data for columns we don't have data for - happens when to range is bigger than copied data range
                if (idx >= currentRowData.length) {
                    idx = idx % currentRowData.length;
                }

                const newValue = this.processCell(
                    rowNode, column, currentRowData[idx], Constants.EXPORT_TYPE_DRAG_COPY, processCellFromClipboardFunc);

                this.valueService.setValue(rowNode, column, newValue, Constants.SOURCE_PASTE);

                if (changedPath) {
                    changedPath.addParentNode(rowNode.parent, [column]);
                }

                const cellId = this.cellPositionUtils.createIdFromValues(currentRow.rowIndex, column, currentRow.rowPinned);
                cellsToFlash[cellId] = true;
            });

            dataRowIndex++;
        };

        this.iterateActiveRanges(false, rowCallback);
    }

    private pasteStartingFromFocusedCell(
        parsedData: string[][],
        cellsToFlash: any,
        updatedRowNodes: RowNode[],
        focusedCell: CellPosition,
        changedPath: ChangedPath | undefined
    ) {
        if (!focusedCell) { return; }

        const currentRow: RowPosition = { rowIndex: focusedCell.rowIndex, rowPinned: focusedCell.rowPinned };
        const columnsToPasteInto = this.columnController.getDisplayedColumnsStartingAt(focusedCell.column);

        this.pasteMultipleValues(
            parsedData,
            currentRow,
            updatedRowNodes,
            columnsToPasteInto,
            cellsToFlash,
            Constants.EXPORT_TYPE_CLIPBOARD,
            changedPath);
    }

    private hasOnlyOneValueToPaste(parsedData: string[][]) {
        return parsedData.length === 1 && parsedData[0].length === 1;
    }

    public copyRangeDown(): void {
        if (!this.rangeController || this.rangeController.isEmpty()) {
            return;
        }

        const firstRowValues: any[] = [];

        const pasteOperation = (
            cellsToFlash: any,
            updatedRowNodes: RowNode[],
            focusedCell: CellPosition,
            changedPath: ChangedPath | undefined
        ) => {
            const processCellForClipboardFunc = this.gridOptionsWrapper.getProcessCellForClipboardFunc();
            const processCellFromClipboardFunc = this.gridOptionsWrapper.getProcessCellFromClipboardFunc();

            const rowCallback: RowCallback = (currentRow: RowPosition, rowNode: RowNode, columns: Column[]) => {
                // take reference of first row, this is the one we will be using to copy from
                if (!firstRowValues.length) {
                    // two reasons for looping through columns
                    columns.forEach(column => {
                        // get the initial values to copy down
                        const value = this.processCell(
                            rowNode,
                            column,
                            this.valueService.getValue(column, rowNode),
                            Constants.EXPORT_TYPE_DRAG_COPY,
                            processCellForClipboardFunc);

                        firstRowValues.push(value);
                    });
                } else {
                    // otherwise we are not the first row, so copy
                    updatedRowNodes.push(rowNode);
                    columns.forEach((column, index) => {
                        if (!column.isCellEditable(rowNode) || column.isSuppressPaste(rowNode)) { return; }

                        const firstRowValue = this.processCell(
                            rowNode, column, firstRowValues[index], Constants.EXPORT_TYPE_DRAG_COPY, processCellFromClipboardFunc);

                        this.valueService.setValue(rowNode, column, firstRowValue, Constants.SOURCE_PASTE);

                        if (changedPath) {
                            changedPath.addParentNode(rowNode.parent, [column]);
                        }

                        const cellId = this.cellPositionUtils.createIdFromValues(currentRow.rowIndex, column, currentRow.rowPinned);
                        cellsToFlash[cellId] = true;
                    });
                }
            };

            this.iterateActiveRanges(true, rowCallback);
        };

        this.doPasteOperation(pasteOperation);
    }

    private removeLastLineIfBlank(parsedData: string[][]): void {
        // remove last row if empty, excel puts empty last row in
        const lastLine = _.last(parsedData);
        const lastLineIsBlank = lastLine && lastLine.length === 1 && lastLine[0] === '';

        if (lastLineIsBlank) {
            _.removeFromArray(parsedData, lastLine);
        }
    }

    private fireRowChanged(rowNodes: RowNode[]): void {
        if (!this.gridOptionsWrapper.isFullRowEdit()) { return; }

        rowNodes.forEach(rowNode => {
            const event: RowValueChangedEvent = {
                type: Events.EVENT_ROW_VALUE_CHANGED,
                node: rowNode,
                data: rowNode.data,
                rowIndex: rowNode.rowIndex,
                rowPinned: rowNode.rowPinned,
                context: this.gridOptionsWrapper.getContext(),
                api: this.gridOptionsWrapper.getApi(),
                columnApi: this.gridOptionsWrapper.getColumnApi()
            };

            this.eventService.dispatchEvent(event);
        });
    }

    private pasteMultipleValues(
        clipboardGridData: string[][],
        currentRow: RowPosition | null,
        updatedRowNodes: RowNode[],
        columnsToPasteInto: Column[],
        cellsToFlash: any,
        type: string,
        changedPath: ChangedPath | undefined) {

        let rowPointer = currentRow;

        clipboardGridData.forEach(clipboardRowData => {
            // if we have come to end of rows in grid, then skip
            if (!rowPointer) { return; }

            const rowNode = this.rowPositionUtils.getRowNode(rowPointer);

            if (rowNode) {
                updatedRowNodes.push(rowNode);

                clipboardRowData.forEach((value, index) =>
                    this.updateCellValue(rowNode, columnsToPasteInto[index], value, rowPointer, cellsToFlash, type, changedPath));

                // move to next row down for next set of values
                rowPointer = this.cellNavigationService.getRowBelow({ rowPinned: rowPointer.rowPinned, rowIndex: rowPointer.rowIndex });
            }
        });

        return rowPointer;
    }

    private updateCellValue(
        rowNode: RowNode | null,
        column: Column,
        value: string,
        currentRow: RowPosition | null,
        cellsToFlash: any,
        type: string,
        changedPath: ChangedPath | undefined) {
        if (
            !rowNode ||
            !currentRow ||
            !column ||
            !column.isCellEditable(rowNode) ||
            column.isSuppressPaste(rowNode)
        ) { return; }

        const processedValue = this.processCell(rowNode, column, value, type, this.gridOptionsWrapper.getProcessCellFromClipboardFunc());
        this.valueService.setValue(rowNode, column, processedValue, Constants.SOURCE_PASTE);

        const cellId = this.cellPositionUtils.createIdFromValues(currentRow.rowIndex, column, currentRow.rowPinned);
        cellsToFlash[cellId] = true;

        if (changedPath) {
            changedPath.addParentNode(rowNode.parent, [column]);
        }
    }

    public copyToClipboard(includeHeaders?: boolean): void {
        this.logger.log(`copyToClipboard: includeHeaders = ${includeHeaders}`);

        // don't override 'includeHeaders' if it has been explicitly set to 'false'
        if (includeHeaders == null) {
            includeHeaders = this.gridOptionsWrapper.isCopyHeadersToClipboard();
        }

        const selectedRowsToCopy = !this.selectionController.isEmpty()
            && !this.gridOptionsWrapper.isSuppressCopyRowsToClipboard();

        // default is copy range if exists, otherwise rows
        if (this.rangeController && this.rangeController.isMoreThanOneCell()) {
            this.copySelectedRangeToClipboard(includeHeaders);
        } else if (selectedRowsToCopy) {
            // otherwise copy selected rows if they exist
            this.copySelectedRowsToClipboard(includeHeaders);
        } else if (this.focusController.isAnyCellFocused()) {
            // if there is a focused cell, copy this
            this.copyFocusedCellToClipboard(includeHeaders);
        } else {
            // lastly if no focused cell, try range again. this can happen
            // if use has cellSelection turned off (so no focused cell)
            // but has a cell clicked, so there exists a cell range
            // of exactly one cell (hence the first 'if' above didn't
            // get executed).
            this.copySelectedRangeToClipboard(includeHeaders);
        }
    }

    private iterateActiveRanges(onlyFirst: boolean, rowCallback: RowCallback, columnCallback?: ColumnCallback): void {
        if (!this.rangeController || this.rangeController.isEmpty()) { return; }

        const cellRanges = this.rangeController.getCellRanges() as CellRange[];

        if (onlyFirst) {
            this.iterateActiveRange(cellRanges[0], rowCallback, columnCallback, true);
        } else {
            cellRanges.forEach((range, idx) => this.iterateActiveRange(range, rowCallback, columnCallback, idx === cellRanges.length - 1));
        }
    }

    private iterateActiveRange(range: CellRange, rowCallback: RowCallback, columnCallback?: ColumnCallback, isLastRange?: boolean): void {
        if (!this.rangeController) { return; }

        let currentRow = this.rangeController.getRangeStartRow(range);
        const lastRow = this.rangeController.getRangeEndRow(range);

        if (columnCallback && range.columns) {
            columnCallback(range.columns);
        }

        let rangeIndex = 0;
        let isLastRow = false;

        // the currentRow could be missing if the user sets the active range manually, and sets a range
        // that is outside of the grid (eg. sets range rows 0 to 100, but grid has only 20 rows).
        while (!isLastRow && currentRow != null) {
            const rowNode = this.rowPositionUtils.getRowNode(currentRow);
            isLastRow = this.rowPositionUtils.sameRow(currentRow, lastRow);

            rowCallback(currentRow, rowNode, range.columns, rangeIndex++, isLastRow && isLastRange);

            currentRow = this.cellNavigationService.getRowBelow(currentRow);
        }
    }

    public copySelectedRangeToClipboard(includeHeaders = false): void {
        if (!this.rangeController || this.rangeController.isEmpty()) { return; }

        const deliminator = this.gridOptionsWrapper.getClipboardDeliminator();

        let data = '';
        const cellsToFlash = {} as any;

        // adds columns to the data
        const columnCallback = (columns: Column[]) => {
            if (!includeHeaders) { return; }

            const processHeaderForClipboardFunc = this.gridOptionsWrapper.getProcessHeaderForClipboardFunc();
            const columnNames = columns.map(column => {
                const name = this.columnController.getDisplayNameForColumn(column, 'clipboard', true);
                return this.processHeader(column, name, processHeaderForClipboardFunc) || '';
            });

            data += columnNames.join(deliminator) + '\r\n';
        };

        // adds cell values to the data
        const rowCallback: RowCallback = (currentRow: RowPosition, rowNode: RowNode, columns: Column[], _2: number, isLastRow?: boolean) => {
            const processCellForClipboardFunc = this.gridOptionsWrapper.getProcessCellForClipboardFunc();

            columns.forEach((column, index) => {
                const value = this.valueService.getValue(column, rowNode);
                const processedValue = this.processCell(rowNode, column, value, Constants.EXPORT_TYPE_CLIPBOARD, processCellForClipboardFunc);

                if (index != 0) {
                    data += deliminator;
                }

                if (_.exists(processedValue)) {
                    data += processedValue;
                }

                const cellId = this.cellPositionUtils.createIdFromValues(currentRow.rowIndex, column, currentRow.rowPinned);
                cellsToFlash[cellId] = true;
            });

            if (!isLastRow) {
                data += '\r\n';
            }
        };

        this.iterateActiveRanges(false, rowCallback, columnCallback);
        this.copyDataToClipboard(data);
        this.dispatchFlashCells(cellsToFlash);
    }

    private copyFocusedCellToClipboard(includeHeaders = false): void {
        const focusedCell = this.focusController.getFocusedCell();

        if (focusedCell == null) { return; }

        const cellId = this.cellPositionUtils.createId(focusedCell);
        const currentRow: RowPosition = { rowPinned: focusedCell.rowPinned, rowIndex: focusedCell.rowIndex };

        const rowNode = this.rowPositionUtils.getRowNode(currentRow);
        const column = focusedCell.column;
        const value = this.valueService.getValue(column, rowNode);

        let processedValue = this.processCell(
            rowNode, column, value, Constants.EXPORT_TYPE_CLIPBOARD, this.gridOptionsWrapper.getProcessCellForClipboardFunc());

        processedValue = _.missing(processedValue) ? '' : processedValue.toString();

        let data: string;

        if (includeHeaders) {
            const headerValue = this.columnController.getDisplayNameForColumn(column, 'clipboard', true);
            data = this.processHeader(column, headerValue, this.gridOptionsWrapper.getProcessHeaderForClipboardFunc()) + '\r\n' + processedValue;
        } else {
            data = processedValue;
        }

        this.copyDataToClipboard(data);
        this.dispatchFlashCells({ [cellId]: true });
    }

    private dispatchFlashCells(cellsToFlash: {}): void {
        window.setTimeout(() => {
            const event: FlashCellsEvent = {
                type: Events.EVENT_FLASH_CELLS,
                cells: cellsToFlash,
                api: this.gridApi,
                columnApi: this.columnApi
            };

            this.eventService.dispatchEvent(event);
        }, 0);
    }

    private processCell<T>(
        rowNode: RowNode | null,
        column: Column,
        value: T,
        type: string,
        func?: ((params: ProcessCellForExportParams) => T)): T {
        if (func) {
            const params = {
                column,
                node: rowNode,
                value,
                api: this.gridOptionsWrapper.getApi(),
                columnApi: this.gridOptionsWrapper.getColumnApi(),
                context: this.gridOptionsWrapper.getContext(),
                type,
            };

            return func(params);
        }

        return value;
    }

    private processHeader<T>(column: Column, value: T, func?: ((params: ProcessHeaderForExportParams) => T)): T {
        if (func) {
            const params: ProcessHeaderForExportParams = {
                column,
                api: this.gridOptionsWrapper.getApi(),
                columnApi: this.gridOptionsWrapper.getColumnApi(),
                context: this.gridOptionsWrapper.getContext()
            };

            return func(params);
        }

        return value;
    }

    public copySelectedRowsToClipboard(includeHeaders = false, columnKeys?: (string | Column)[]): void {
        const params: CsvExportParams = {
            columnKeys: columnKeys,
            skipHeader: !includeHeaders,
            skipFooters: true,
            suppressQuotes: true,
            columnSeparator: this.gridOptionsWrapper.getClipboardDeliminator(),
            onlySelected: true,
            processCellCallback: this.gridOptionsWrapper.getProcessCellForClipboardFunc(),
            processHeaderCallback: this.gridOptionsWrapper.getProcessHeaderForClipboardFunc()
        };

        const data = this.csvCreator.getDataAsCsv(params);

        this.copyDataToClipboard(data);
    }

    private copyDataToClipboard(data: string): void {
        const userProvidedFunc = this.gridOptionsWrapper.getSendToClipboardFunc();

        // method 1 - user provided func
        if (userProvidedFunc) {
            userProvidedFunc({ data });
            return;
        }

        // method 2 - native clipboard API, available in modern chrome browsers
        const allowNavigator = !this.gridOptionsWrapper.isSuppressClipboardApi();
        if (allowNavigator && navigator.clipboard) {
            navigator.clipboard.writeText(data).catch(() => {
                // no processing, if fails, do nothing, copy doesn't happen
            });
            return;
        }

        // method 3 - if all else fails, the old school hack
        this.executeOnTempElement(element => {
            const focusedElementBefore = this.gridOptionsWrapper.getDocument().activeElement as HTMLElement;

            element.value = data || ' '; // has to be non-empty value or execCommand will not do anything
            element.select();
            element.focus();

            const result = document.execCommand('copy');

            if (!result) {
                console.warn('ag-grid: Browser did not allow document.execCommand(\'copy\'). Ensure ' +
                    'api.copySelectedRowsToClipboard() is invoked via a user event, i.e. button click, otherwise ' +
                    'the browser will prevent it for security reasons.');
            }

            if (focusedElementBefore != null && focusedElementBefore.focus != null) {
                focusedElementBefore.focus();
            }
        });
    }

    private executeOnTempElement(
        callbackNow: (element: HTMLTextAreaElement) => void,
        callbackAfter?: (element: HTMLTextAreaElement) => void
    ): void {
        const eTempInput = document.createElement('textarea');
        eTempInput.style.width = '1px';
        eTempInput.style.height = '1px';
        eTempInput.style.top = '0px';
        eTempInput.style.left = '0px';
        eTempInput.style.position = 'absolute';
        eTempInput.style.opacity = '0.0';

        const guiRoot = this.gridCore.getRootGui();

        guiRoot.appendChild(eTempInput);

        try {
            callbackNow(eTempInput);
        } catch (err) {
            console.warn('ag-grid: Browser does not support document.execCommand(\'copy\') for clipboard operations');
        }

        //It needs 100 otherwise OS X seemed to not always be able to paste... Go figure...
        if (callbackAfter) {
            window.setTimeout(() => {
                callbackAfter(eTempInput);
                guiRoot.removeChild(eTempInput);
            }, 100);
        } else {
            guiRoot.removeChild(eTempInput);
        }
    }

    private getRangeSize(): number {
        const ranges = this.rangeController.getCellRanges();
        let startRangeIndex = 0;
        let endRangeIndex = 0;

        if (ranges.length > 0) {
            startRangeIndex = this.rangeController.getRangeStartRow(ranges[0]).rowIndex;
            endRangeIndex = this.rangeController.getRangeEndRow(ranges[0]).rowIndex;
        }

        return startRangeIndex - endRangeIndex + 1;
    }
}<|MERGE_RESOLUTION|>--- conflicted
+++ resolved
@@ -112,11 +112,7 @@
     private processClipboardData(data: string): void {
         if (_.missingOrEmpty(data)) { return; }
 
-<<<<<<< HEAD
-                let parsedData = _.stringToArray(data, this.gridOptionsWrapper.getClipboardDeliminator());
-=======
         let parsedData: string[][] | null = _.stringToArray(data, this.gridOptionsWrapper.getClipboardDeliminator());
->>>>>>> 338ea6d7
 
         const userFunc = this.gridOptionsWrapper.getProcessDataFromClipboardFunc();
 
@@ -124,29 +120,12 @@
             parsedData = userFunc({ data: parsedData });
         }
 
-<<<<<<< HEAD
-                if (this.gridOptionsWrapper.isSuppressLastEmptyLineOnPaste()) {
-                    this.removeLastLineIfBlank(parsedData);
-                }
-=======
         if (_.missingOrEmpty(parsedData)) { return; }
->>>>>>> 338ea6d7
 
         if (this.gridOptionsWrapper.isSuppressLastEmptyLineOnPaste()) {
             this.removeLastLineIfBlank(parsedData!);
         }
 
-<<<<<<< HEAD
-                    const rangeActive = this.rangeController && this.rangeController.isMoreThanOneCell();
-                    const pasteIntoRange = rangeActive && !this.hasOnlyOneValueToPaste(parsedData);
-
-                    if (pasteIntoRange) {
-                        this.pasteIntoActiveRange(parsedData, cellsToFlash, updatedRowNodes, changedPath);
-                    } else {
-                        this.pasteStartingFromFocusedCell(parsedData, cellsToFlash, updatedRowNodes, focusedCell, changedPath);
-                    }
-                };
-=======
         const pasteOperation = (
             cellsToFlash: any,
             updatedRowNodes: RowNode[],
@@ -155,7 +134,6 @@
 
             const rangeActive = this.rangeController && this.rangeController.isMoreThanOneCell();
             const pasteIntoRange = rangeActive && !this.hasOnlyOneValueToPaste(parsedData!);
->>>>>>> 338ea6d7
 
             if (pasteIntoRange) {
                 this.pasteIntoActiveRange(parsedData!, cellsToFlash, updatedRowNodes, changedPath);
