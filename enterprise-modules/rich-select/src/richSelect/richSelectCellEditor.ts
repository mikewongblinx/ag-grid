import {
    Autowired,
    Component,
    ICellEditor,
    ICellRendererComp,
    ICellRendererParams,
    IRichCellEditorParams,
    PopupComponent,
    AgPromise,
    UserComponentFactory,
    RefSelector,
    VirtualList,
    KeyName,
    _
} from "@ag-grid-community/core";
import { RichSelectRow } from "./richSelectRow";

export class RichSelectCellEditor extends PopupComponent implements ICellEditor {

    // tab index is needed so we can focus, which is needed for keyboard events
    private static TEMPLATE = /* html */
        `<div class="ag-rich-select" tabindex="-1">
            <div ref="eValue" class="ag-rich-select-value"></div>
            <div ref="eList" class="ag-rich-select-list"></div>
        </div>`;

    @Autowired('userComponentFactory') private userComponentFactory: UserComponentFactory;

    @RefSelector('eValue') private eValue: HTMLElement;
    @RefSelector('eList') private eList: HTMLElement;

    private params: IRichCellEditorParams;
    private virtualList: VirtualList;

    private focusAfterAttached: boolean;

    // as the user moves the mouse, the selectedValue changes
    private selectedValue: any;
    // the original selection, as if the edit is not confirmed, getValue() will
    // return back the selected value. 'not confirmed' can happen if the user
    // opens the dropdown, hovers the mouse over a new value (selectedValue will
    // change to the new value) but then click on another cell (which will stop
    // the editing). in this instance, selectedValue will be a new value, however
    // the editing was effectively cancelled.
    private originalSelectedValue: any;
    private selectionConfirmed = false;
    private searchString = '';

    constructor() {
        super(RichSelectCellEditor.TEMPLATE);
    }

    public init(params: IRichCellEditorParams): void {
        this.params = params;
        this.selectedValue = params.value;
        this.originalSelectedValue = params.value;
        this.focusAfterAttached = params.cellStartedEdit;

        const icon = _.createIconNoSpan('smallDown', this.gridOptionsWrapper);
        _.addCssClass(icon, 'ag-rich-select-value-icon');
        this.eValue.appendChild(icon);

        this.virtualList = this.getContext().createBean(new VirtualList('rich-select'));
        this.virtualList.setComponentCreator(this.createRowComponent.bind(this));
        this.eList.appendChild(this.virtualList.getGui());

        if (_.exists(this.params.cellHeight)) {
            this.virtualList.setRowHeight(this.params.cellHeight);
        }

        this.renderSelectedValue();

        if (_.missing(params.values)) {
            console.warn('ag-Grid: richSelectCellEditor requires values for it to work');
            return;
        }

        const values = params.values;

        this.virtualList.setModel({
            getRowCount: () => values.length,
            getRow: (index: number) => values[index]
        });

        this.addGuiEventListener('keydown', this.onKeyDown.bind(this));

        const virtualListGui = this.virtualList.getGui();

        this.addManagedListener(virtualListGui, 'click', this.onClick.bind(this));
        this.addManagedListener(virtualListGui, 'mousemove', this.onMouseMove.bind(this));

        const debounceDelay = _.exists(params.searchDebounceDelay) ? params.searchDebounceDelay : 300;

        this.clearSearchString = _.debounce(this.clearSearchString, debounceDelay);

        if (_.exists(params.charPress)) {
            this.searchText(params.charPress as string);
        }
    }

    private onKeyDown(event: KeyboardEvent): void {
        const key = event.key;

        switch (key) {
            case KeyName.ENTER:
                this.onEnterKeyDown();
                break;
            case KeyName.DOWN:
            case KeyName.UP:
                this.onNavigationKeyPressed(event, key);
                break;
            default:
                this.searchText(event);
        }
    }

    private onEnterKeyDown(): void {
        this.selectionConfirmed = true;
        this.params.stopEditing();
    }

    private onNavigationKeyPressed(event: any, key: string): void {
        // if we don't preventDefault the page body and/or grid scroll will move.
        event.preventDefault();
        const oldIndex = this.params.values.indexOf(this.selectedValue);
        const newIndex = key === KeyName.UP ? oldIndex - 1 : oldIndex + 1;

        if (newIndex >= 0 && newIndex < this.params.values.length) {
            const valueToSelect = this.params.values[newIndex];
            this.setSelectedValue(valueToSelect);
        }
    }

    private searchText(key: KeyboardEvent | string) {
        if (typeof key !== 'string') {
            let keyName = key.key;

            if (keyName === KeyName.BACKSPACE) {
                this.searchString = this.searchString.slice(0, -1);
                keyName = '';
            } else if (!_.isEventFromPrintableCharacter(key)) {
                return;
            }

            this.searchText(keyName);
            return;
        }

        this.searchString += key;
        this.runSearch();
        this.clearSearchString();
    }

    private runSearch() {
        const values = this.params.values;
        let searchStrings: string[] | undefined;

        if (typeof values[0] === 'number' || typeof values[0] === 'string') {
            searchStrings = values.map(String);
        }

        if (typeof values[0] === 'object' && this.params.colDef.keyCreator) {
            searchStrings = values.map(this.params.colDef.keyCreator);
        }

        if (!searchStrings) {
            return;
        }

        const topSuggestion = _.fuzzySuggestions(this.searchString, searchStrings, true, true)[0];

        if (!topSuggestion) {
            return;
        }

        const topSuggestionIndex = searchStrings.indexOf(topSuggestion);
        const topValue = values[topSuggestionIndex];

        this.setSelectedValue(topValue);
    }

    private clearSearchString(): void {
        this.searchString = '';
    }

    private renderSelectedValue(): void {
        const valueFormatted = this.params.formatValue(this.selectedValue);
        const eValue = this.eValue;

        const params = {
            value: this.selectedValue,
            valueFormatted: valueFormatted,
            api: this.gridOptionsWrapper.getApi()
        } as ICellRendererParams;

<<<<<<< HEAD
        const promise: Promise<ICellRendererComp> = this.userComponentFactory.newCellRenderer(this.params, params);
=======
        const promise: AgPromise<ICellRendererComp> | null = this.userComponentFactory.newCellRenderer(this.params, params);
>>>>>>> 338ea6d7

        if (_.exists(promise)) {
            _.bindCellRendererToHtmlElement(promise, eValue);
            promise.then(renderer => {
                this.addDestroyFunc(() => this.getContext().destroyBean(renderer));
            });
        } else {
            if (_.exists(this.selectedValue)) {
                eValue.innerHTML = valueFormatted;
            } else {
                _.clearElement(eValue);
            }
        }
    }

    private setSelectedValue(value: any): void {
        if (this.selectedValue === value) { return; }

        const index = this.params.values.indexOf(value);

        if (index === -1) { return; }

        this.selectedValue = value;
        this.virtualList.ensureIndexVisible(index);
        this.virtualList.refresh();
    }

    private createRowComponent(value: any): Component {
        const valueFormatted = this.params.formatValue(value);
        const row = new RichSelectRow(this.params);

        this.getContext().createBean(row);
        row.setState(value, valueFormatted, value === this.selectedValue);

        return row;
    }

    private onMouseMove(mouseEvent: MouseEvent): void {
        const rect = this.virtualList.getGui().getBoundingClientRect();
        const scrollTop = this.virtualList.getScrollTop();
        const mouseY = mouseEvent.clientY - rect.top + scrollTop;
        const row = Math.floor(mouseY / this.virtualList.getRowHeight());
        const value = this.params.values[row];

        // not using utils.exist() as want empty string test to pass
        if (value !== undefined) {
            this.setSelectedValue(value);
        }
    }

    private onClick(): void {
        this.selectionConfirmed = true;
        this.params.stopEditing();
    }

    // we need to have the gui attached before we can draw the virtual rows, as the
    // virtual row logic needs info about the gui state
    public afterGuiAttached(): void {
        const selectedIndex = this.params.values.indexOf(this.selectedValue);

        // we have to call this here to get the list to have the right height, ie
        // otherwise it would not have scrolls yet and ensureIndexVisible would do nothing
        this.virtualList.refresh();

        if (selectedIndex >= 0) {
            this.virtualList.ensureIndexVisible(selectedIndex);
        }

        // we call refresh again, as the list could of moved, and we need to render the new rows
        this.virtualList.refresh();

        if (this.focusAfterAttached) {
            this.getGui().focus();
        }
    }

    public getValue(): any {
        // NOTE: we don't use valueParser for Set Filter. The user should provide values that are to be
        // set into the data. valueParser only really makese sense when the user is typing in text (not picking
        // form a set).
        return this.selectionConfirmed ? this.selectedValue : this.originalSelectedValue;
    }
}<|MERGE_RESOLUTION|>--- conflicted
+++ resolved
@@ -193,11 +193,7 @@
             api: this.gridOptionsWrapper.getApi()
         } as ICellRendererParams;
 
-<<<<<<< HEAD
-        const promise: Promise<ICellRendererComp> = this.userComponentFactory.newCellRenderer(this.params, params);
-=======
         const promise: AgPromise<ICellRendererComp> | null = this.userComponentFactory.newCellRenderer(this.params, params);
->>>>>>> 338ea6d7
 
         if (_.exists(promise)) {
             _.bindCellRendererToHtmlElement(promise, eValue);
