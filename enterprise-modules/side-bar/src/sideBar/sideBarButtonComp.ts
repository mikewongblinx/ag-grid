--- conflicted
+++ resolved
@@ -29,12 +29,8 @@
     private postConstruct(): void {
         const template = this.createTemplate();
         this.setTemplate(template);
-<<<<<<< HEAD
-        this.eIconWrapper.insertAdjacentElement('afterbegin', _.createIconNoSpan(this.toolPanelDef.iconKey, this.gridOptionsService)!);
-=======
         this.setLabel();
         this.setIcon();
->>>>>>> bf2c8865
         this.addManagedListener(this.eToggleButton, 'click', this.onButtonPressed.bind(this));
     }
 
@@ -48,7 +44,7 @@
             </div>`;
         return res;
     }
-    
+
     private setLabel(): void {
         const translate = this.gridOptionsWrapper.getLocaleTextFunc();
         const def = this.toolPanelDef;
@@ -58,7 +54,7 @@
     }
 
     private setIcon(): void {
-        this.eIconWrapper.insertAdjacentElement('afterbegin', _.createIconNoSpan(this.toolPanelDef.iconKey, this.gridOptionsWrapper)!);
+        this.eIconWrapper.insertAdjacentElement('afterbegin', _.createIconNoSpan(this.toolPanelDef.iconKey, this.gridOptionsService)!);
     }
 
     private onButtonPressed(): void {
