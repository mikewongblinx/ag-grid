import { Constants, AgPromise, TextFilter, EventService, _ } from '@ag-grid-community/core';
import { ClientSideValuesExtractor } from '../clientSideValueExtractor';
export var SetFilterModelValuesType;
(function (SetFilterModelValuesType) {
    SetFilterModelValuesType[SetFilterModelValuesType["PROVIDED_LIST"] = 0] = "PROVIDED_LIST";
    SetFilterModelValuesType[SetFilterModelValuesType["PROVIDED_CALLBACK"] = 1] = "PROVIDED_CALLBACK";
    SetFilterModelValuesType[SetFilterModelValuesType["TAKEN_FROM_GRID_VALUES"] = 2] = "TAKEN_FROM_GRID_VALUES";
})(SetFilterModelValuesType || (SetFilterModelValuesType = {}));
var SetValueModel = /** @class */ (function () {
    function SetValueModel(rowModel, valueGetter, filterParams, colDef, column, doesRowPassOtherFilters, suppressSorting, setIsLoading, valueFormatterService, translate) {
        var _this = this;
        this.filterParams = filterParams;
        this.colDef = colDef;
        this.column = column;
        this.doesRowPassOtherFilters = doesRowPassOtherFilters;
        this.suppressSorting = suppressSorting;
        this.setIsLoading = setIsLoading;
        this.valueFormatterService = valueFormatterService;
        this.translate = translate;
        this.localEventService = new EventService();
        this.miniFilterText = null;
        // The lookup for a set is much faster than the lookup for an array, especially when the length of the array is
        // thousands of records long, so where lookups are important we use a set.
        /** Values provided to the filter for use. */
        this.providedValues = null;
        /** All possible values for the filter, sorted if required. */
        this.allValues = [];
        /** Remaining values when filters from other columns have been applied. */
        this.availableValues = new Set();
        /** All values that are currently displayed, after the mini-filter has been applied. */
        this.displayedValues = [];
        /** Values that have been selected for this filter. */
        this.selectedValues = new Set();
<<<<<<< HEAD
=======
        this.initialised = false;
        var column = filterParams.column, colDef = filterParams.colDef, textFormatter = filterParams.textFormatter, doesRowPassOtherFilter = filterParams.doesRowPassOtherFilter, suppressSorting = filterParams.suppressSorting, comparator = filterParams.comparator, rowModel = filterParams.rowModel, valueGetter = filterParams.valueGetter, values = filterParams.values;
        this.column = column;
        this.colDef = colDef;
        this.formatter = textFormatter || TextFilter.DEFAULT_FORMATTER;
        this.doesRowPassOtherFilters = doesRowPassOtherFilter;
        this.suppressSorting = suppressSorting || false;
        this.comparator = comparator || colDef.comparator || _.defaultComparator;
>>>>>>> 558c6ff6
        if (rowModel.getType() === Constants.ROW_MODEL_TYPE_CLIENT_SIDE) {
            this.clientSideValuesExtractor = new ClientSideValuesExtractor(rowModel, colDef, valueGetter);
        }
        this.formatter = this.filterParams.textFormatter || TextFilter.DEFAULT_FORMATTER;
        var values = this.filterParams.values;
        if (values == null) {
            this.valuesType = SetFilterModelValuesType.TAKEN_FROM_GRID_VALUES;
        }
        else {
            this.valuesType = Array.isArray(values) ?
                SetFilterModelValuesType.PROVIDED_LIST :
                SetFilterModelValuesType.PROVIDED_CALLBACK;
            this.providedValues = values;
        }
        this.updateAllValues().then(function (values) { return _this.resetSelectionState(values); });
    }
    SetValueModel.prototype.addEventListener = function (eventType, listener, async) {
        this.localEventService.addEventListener(eventType, listener, async);
    };
    SetValueModel.prototype.removeEventListener = function (eventType, listener, async) {
        this.localEventService.removeEventListener(eventType, listener, async);
    };
    /**
     * Re-fetches the values used in the filter from the value source.
     * If keepSelection is false, the filter selection will be reset to everything selected,
     * otherwise the current selection will be preserved.
     */
    SetValueModel.prototype.refreshValues = function (keepSelection) {
        if (keepSelection === void 0) { keepSelection = true; }
        var currentModel = this.getModel();
        this.updateAllValues();
        // ensure model is updated for new values
        return this.setModel(keepSelection ? currentModel : null);
    };
    /**
     * Overrides the current values being used for the set filter.
     * If keepSelection is false, the filter selection will be reset to everything selected,
     * otherwise the current selection will be preserved.
     */
    SetValueModel.prototype.overrideValues = function (valuesToUse, keepSelection) {
        var _this = this;
        if (keepSelection === void 0) { keepSelection = true; }
        return new AgPromise(function (resolve) {
            // wait for any existing values to be populated before overriding
            _this.allValuesPromise.then(function () {
                _this.valuesType = SetFilterModelValuesType.PROVIDED_LIST;
                _this.providedValues = valuesToUse;
                _this.refreshValues(keepSelection).then(function () { return resolve(); });
            });
        });
    };
    SetValueModel.prototype.refreshAfterAnyFilterChanged = function () {
        var _this = this;
        return this.showAvailableOnly() ?
            this.allValuesPromise.then(function (values) { return _this.updateAvailableValues(values || []); }) :
            AgPromise.resolve();
    };
    SetValueModel.prototype.isInitialised = function () {
        return this.initialised;
    };
    SetValueModel.prototype.updateAllValues = function () {
        var _this = this;
        this.allValuesPromise = new AgPromise(function (resolve) {
            switch (_this.valuesType) {
                case SetFilterModelValuesType.TAKEN_FROM_GRID_VALUES:
                case SetFilterModelValuesType.PROVIDED_LIST: {
                    var values = _this.valuesType === SetFilterModelValuesType.TAKEN_FROM_GRID_VALUES ?
                        _this.getValuesFromRows(false) : _.toStrings(_this.providedValues);
                    var sortedValues = _this.sortValues(values);
                    _this.allValues = sortedValues;
                    resolve(sortedValues);
                    break;
                }
                case SetFilterModelValuesType.PROVIDED_CALLBACK: {
                    _this.setIsLoading(true);
                    var callback_1 = _this.providedValues;
                    var params_1 = {
                        success: function (values) {
                            var processedValues = _.toStrings(values);
                            _this.setIsLoading(false);
                            var sortedValues = _this.sortValues(processedValues);
                            _this.allValues = sortedValues;
                            resolve(sortedValues);
                        },
                        colDef: _this.colDef
                    };
                    window.setTimeout(function () { return callback_1(params_1); }, 0);
                    break;
                }
                default:
                    throw new Error('Unrecognised valuesType');
            }
        });
<<<<<<< HEAD
        this.allValuesPromise.then(function (values) { return _this.updateAvailableValues(values); });
=======
        this.allValuesPromise.then(function (values) { return _this.updateAvailableValues(values || []); }).then(function () { return _this.initialised = true; });
>>>>>>> 558c6ff6
        return this.allValuesPromise;
    };
    SetValueModel.prototype.setValuesType = function (value) {
        this.valuesType = value;
    };
    SetValueModel.prototype.getValuesType = function () {
        return this.valuesType;
    };
    SetValueModel.prototype.isValueAvailable = function (value) {
        return this.availableValues.has(value);
    };
    SetValueModel.prototype.showAvailableOnly = function () {
        return this.valuesType === SetFilterModelValuesType.TAKEN_FROM_GRID_VALUES &&
            !this.filterParams.suppressRemoveEntries;
    };
    SetValueModel.prototype.updateAvailableValues = function (allValues) {
        var availableValues = this.showAvailableOnly() ? this.sortValues(this.getValuesFromRows(true)) : allValues;
        this.availableValues = _.convertToSet(availableValues);
        this.localEventService.dispatchEvent({ type: SetValueModel.EVENT_AVAILABLE_VALUES_CHANGED });
        this.updateDisplayedValues();
    };
    SetValueModel.prototype.sortValues = function (values) {
        if (this.suppressSorting) {
            return values;
        }
        var comparator = this.filterParams.comparator ||
            this.colDef.comparator ||
            _.defaultComparator;
        if (!this.filterParams.excelMode || values.indexOf(null) < 0) {
            return values.sort(comparator);
        }
        // ensure the blank value always appears last
        return _.filter(values, function (v) { return v != null; }).sort(comparator).concat(null);
    };
    SetValueModel.prototype.getValuesFromRows = function (removeUnavailableValues) {
        var _this = this;
        if (removeUnavailableValues === void 0) { removeUnavailableValues = false; }
        if (!this.clientSideValuesExtractor) {
            console.error('AG Grid: Set Filter cannot initialise because you are using a row model that does not contain all rows in the browser. Either use a different filter type, or configure Set Filter such that you provide it with values');
            return [];
        }
        var predicate = function (node) { return (!removeUnavailableValues || _this.doesRowPassOtherFilters(node)); };
        return this.clientSideValuesExtractor.extractUniqueValues(predicate);
    };
    /** Sets mini filter value. Returns true if it changed from last value, otherwise false. */
    SetValueModel.prototype.setMiniFilter = function (value) {
        value = _.makeNull(value);
        if (this.miniFilterText === value) {
            //do nothing if filter has not changed
            return false;
        }
        this.miniFilterText = value;
        this.updateDisplayedValues();
        return true;
    };
    SetValueModel.prototype.getMiniFilter = function () {
        return this.miniFilterText;
    };
    SetValueModel.prototype.updateDisplayedValues = function () {
        var _this = this;
        // if no filter, just display all available values
        if (this.miniFilterText == null) {
            this.displayedValues = _.values(this.availableValues);
            return;
        }
        // if filter present, we filter down the list
        this.displayedValues = [];
        // to allow for case insensitive searches, upper-case both filter text and value
        var formattedFilterText = this.formatter(this.miniFilterText).toUpperCase();
        var matchesFilter = function (valueToCheck) {
            return valueToCheck != null && valueToCheck.toUpperCase().indexOf(formattedFilterText) >= 0;
        };
        this.availableValues.forEach(function (value) {
            if (value == null) {
                if (_this.filterParams.excelMode && matchesFilter(_this.translate('blanks'))) {
                    _this.displayedValues.push(value);
                }
            }
            else {
                var textFormatterValue = _this.formatter(value);
                // TODO: should this be applying the text formatter *after* the value formatter?
                var valueFormatterValue = _this.valueFormatterService.formatValue(_this.column, null, null, textFormatterValue, _this.filterParams.valueFormatter, false);
                if (matchesFilter(textFormatterValue) || matchesFilter(valueFormatterValue)) {
                    _this.displayedValues.push(value);
                }
            }
        });
    };
    SetValueModel.prototype.getDisplayedValueCount = function () {
        return this.displayedValues.length;
    };
    SetValueModel.prototype.getDisplayedValue = function (index) {
        return this.displayedValues[index];
    };
    SetValueModel.prototype.hasSelections = function () {
        return this.filterParams.defaultToNothingSelected ?
            this.selectedValues.size > 0 :
            this.allValues.length !== this.selectedValues.size;
    };
    SetValueModel.prototype.getUniqueValueCount = function () {
        return this.allValues.length;
    };
    SetValueModel.prototype.getUniqueValue = function (index) {
        return this.allValues[index];
    };
    SetValueModel.prototype.getValues = function () {
        return this.allValues.slice();
    };
    SetValueModel.prototype.selectAllMatchingMiniFilter = function (clearExistingSelection) {
        var _this = this;
        if (clearExistingSelection === void 0) { clearExistingSelection = false; }
        if (this.miniFilterText == null) {
            // ensure everything is selected
            this.selectedValues = _.convertToSet(this.allValues);
        }
        else {
            // ensure everything that matches the mini filter is selected
            if (clearExistingSelection) {
                this.selectedValues.clear();
            }
            _.forEach(this.displayedValues, function (value) { return _this.selectedValues.add(value); });
        }
    };
    SetValueModel.prototype.deselectAllMatchingMiniFilter = function () {
        var _this = this;
        if (this.miniFilterText == null) {
            // ensure everything is deselected
            this.selectedValues.clear();
        }
        else {
            // ensure everything that matches the mini filter is deselected
            _.forEach(this.displayedValues, function (value) { return _this.selectedValues.delete(value); });
        }
    };
    SetValueModel.prototype.selectValue = function (value) {
        this.selectedValues.add(value);
    };
    SetValueModel.prototype.deselectValue = function (value) {
        if (this.filterParams.excelMode && this.isEverythingVisibleSelected()) {
            // ensure we're starting from the correct "everything selected" state
            this.resetSelectionState(this.displayedValues);
        }
        this.selectedValues.delete(value);
    };
    SetValueModel.prototype.isValueSelected = function (value) {
        return this.selectedValues.has(value);
    };
    SetValueModel.prototype.isEverythingVisibleSelected = function () {
        var _this = this;
        return _.filter(this.displayedValues, function (it) { return _this.isValueSelected(it); }).length === this.displayedValues.length;
    };
    SetValueModel.prototype.isNothingVisibleSelected = function () {
        var _this = this;
        return _.filter(this.displayedValues, function (it) { return _this.isValueSelected(it); }).length === 0;
    };
    SetValueModel.prototype.getModel = function () {
        return this.hasSelections() ? _.values(this.selectedValues) : null;
    };
    SetValueModel.prototype.setModel = function (model) {
        var _this = this;
        return this.allValuesPromise.then(function (values) {
            if (model == null) {
                _this.resetSelectionState(values);
            }
            else {
                // select all values from the model that exist in the filter
                _this.selectedValues.clear();
                var allValues_1 = _.convertToSet(values);
                _.forEach(model, function (value) {
                    if (allValues_1.has(value)) {
                        _this.selectedValues.add(value);
                    }
                });
            }
        });
    };
    SetValueModel.prototype.resetSelectionState = function (values) {
        if (this.filterParams.defaultToNothingSelected) {
            this.selectedValues.clear();
        }
        else {
            this.selectedValues = _.convertToSet(values);
        }
    };
    SetValueModel.EVENT_AVAILABLE_VALUES_CHANGED = 'availableValuesChanged';
    return SetValueModel;
}());
export { SetValueModel };<|MERGE_RESOLUTION|>--- conflicted
+++ resolved
@@ -7,13 +7,9 @@
     SetFilterModelValuesType[SetFilterModelValuesType["TAKEN_FROM_GRID_VALUES"] = 2] = "TAKEN_FROM_GRID_VALUES";
 })(SetFilterModelValuesType || (SetFilterModelValuesType = {}));
 var SetValueModel = /** @class */ (function () {
-    function SetValueModel(rowModel, valueGetter, filterParams, colDef, column, doesRowPassOtherFilters, suppressSorting, setIsLoading, valueFormatterService, translate) {
+    function SetValueModel(filterParams, setIsLoading, valueFormatterService, translate) {
         var _this = this;
         this.filterParams = filterParams;
-        this.colDef = colDef;
-        this.column = column;
-        this.doesRowPassOtherFilters = doesRowPassOtherFilters;
-        this.suppressSorting = suppressSorting;
         this.setIsLoading = setIsLoading;
         this.valueFormatterService = valueFormatterService;
         this.translate = translate;
@@ -31,8 +27,6 @@
         this.displayedValues = [];
         /** Values that have been selected for this filter. */
         this.selectedValues = new Set();
-<<<<<<< HEAD
-=======
         this.initialised = false;
         var column = filterParams.column, colDef = filterParams.colDef, textFormatter = filterParams.textFormatter, doesRowPassOtherFilter = filterParams.doesRowPassOtherFilter, suppressSorting = filterParams.suppressSorting, comparator = filterParams.comparator, rowModel = filterParams.rowModel, valueGetter = filterParams.valueGetter, values = filterParams.values;
         this.column = column;
@@ -41,12 +35,9 @@
         this.doesRowPassOtherFilters = doesRowPassOtherFilter;
         this.suppressSorting = suppressSorting || false;
         this.comparator = comparator || colDef.comparator || _.defaultComparator;
->>>>>>> 558c6ff6
         if (rowModel.getType() === Constants.ROW_MODEL_TYPE_CLIENT_SIDE) {
             this.clientSideValuesExtractor = new ClientSideValuesExtractor(rowModel, colDef, valueGetter);
         }
-        this.formatter = this.filterParams.textFormatter || TextFilter.DEFAULT_FORMATTER;
-        var values = this.filterParams.values;
         if (values == null) {
             this.valuesType = SetFilterModelValuesType.TAKEN_FROM_GRID_VALUES;
         }
@@ -56,7 +47,7 @@
                 SetFilterModelValuesType.PROVIDED_CALLBACK;
             this.providedValues = values;
         }
-        this.updateAllValues().then(function (values) { return _this.resetSelectionState(values); });
+        this.updateAllValues().then(function (updatedValues) { return _this.resetSelectionState(updatedValues || []); });
     }
     SetValueModel.prototype.addEventListener = function (eventType, listener, async) {
         this.localEventService.addEventListener(eventType, listener, async);
@@ -110,7 +101,7 @@
                 case SetFilterModelValuesType.PROVIDED_LIST: {
                     var values = _this.valuesType === SetFilterModelValuesType.TAKEN_FROM_GRID_VALUES ?
                         _this.getValuesFromRows(false) : _.toStrings(_this.providedValues);
-                    var sortedValues = _this.sortValues(values);
+                    var sortedValues = _this.sortValues(values || []);
                     _this.allValues = sortedValues;
                     resolve(sortedValues);
                     break;
@@ -122,7 +113,7 @@
                         success: function (values) {
                             var processedValues = _.toStrings(values);
                             _this.setIsLoading(false);
-                            var sortedValues = _this.sortValues(processedValues);
+                            var sortedValues = _this.sortValues(processedValues || []);
                             _this.allValues = sortedValues;
                             resolve(sortedValues);
                         },
@@ -135,11 +126,7 @@
                     throw new Error('Unrecognised valuesType');
             }
         });
-<<<<<<< HEAD
-        this.allValuesPromise.then(function (values) { return _this.updateAvailableValues(values); });
-=======
         this.allValuesPromise.then(function (values) { return _this.updateAvailableValues(values || []); }).then(function () { return _this.initialised = true; });
->>>>>>> 558c6ff6
         return this.allValuesPromise;
     };
     SetValueModel.prototype.setValuesType = function (value) {
@@ -165,14 +152,11 @@
         if (this.suppressSorting) {
             return values;
         }
-        var comparator = this.filterParams.comparator ||
-            this.colDef.comparator ||
-            _.defaultComparator;
         if (!this.filterParams.excelMode || values.indexOf(null) < 0) {
-            return values.sort(comparator);
+            return values.sort(this.comparator);
         }
         // ensure the blank value always appears last
-        return _.filter(values, function (v) { return v != null; }).sort(comparator).concat(null);
+        return _.filter(values, function (v) { return v != null; }).sort(this.comparator).concat(null);
     };
     SetValueModel.prototype.getValuesFromRows = function (removeUnavailableValues) {
         var _this = this;
@@ -208,7 +192,7 @@
         // if filter present, we filter down the list
         this.displayedValues = [];
         // to allow for case insensitive searches, upper-case both filter text and value
-        var formattedFilterText = this.formatter(this.miniFilterText).toUpperCase();
+        var formattedFilterText = (this.formatter(this.miniFilterText) || '').toUpperCase();
         var matchesFilter = function (valueToCheck) {
             return valueToCheck != null && valueToCheck.toUpperCase().indexOf(formattedFilterText) >= 0;
         };
@@ -302,12 +286,12 @@
         var _this = this;
         return this.allValuesPromise.then(function (values) {
             if (model == null) {
-                _this.resetSelectionState(values);
+                _this.resetSelectionState(values || []);
             }
             else {
                 // select all values from the model that exist in the filter
                 _this.selectedValues.clear();
-                var allValues_1 = _.convertToSet(values);
+                var allValues_1 = _.convertToSet(values || []);
                 _.forEach(model, function (value) {
                     if (allValues_1.has(value)) {
                         _this.selectedValues.add(value);
@@ -321,7 +305,7 @@
             this.selectedValues.clear();
         }
         else {
-            this.selectedValues = _.convertToSet(values);
+            this.selectedValues = _.convertToSet(values || []);
         }
     };
     SetValueModel.EVENT_AVAILABLE_VALUES_CHANGED = 'availableValuesChanged';
