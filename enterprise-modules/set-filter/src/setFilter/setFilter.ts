--- conflicted
+++ resolved
@@ -15,10 +15,7 @@
     IAfterGuiAttachedParams,
     AgPromise,
     KeyCode,
-<<<<<<< HEAD
-=======
     _,
->>>>>>> 558c6ff6
 } from '@ag-grid-community/core';
 import { SetFilterModelValuesType, SetValueModel } from './setValueModel';
 import { SetFilterListItem, SetFilterListItemSelectionChangedEvent } from './setFilterListItem';
@@ -34,9 +31,9 @@
 
     @Autowired('valueFormatterService') private readonly valueFormatterService: ValueFormatterService;
 
-    private valueModel: SetValueModel;
-    private setFilterParams: ISetFilterParams;
-    private virtualList: VirtualList;
+    private valueModel: SetValueModel | null = null;
+    private setFilterParams: ISetFilterParams | null = null;
+    private virtualList: VirtualList | null = null;
 
     // To make the filtering super fast, we store the values in an object, and check for the boolean value.
     // Although Set would be a more natural choice of data structure, its performance across browsers is
@@ -75,7 +72,7 @@
     }
 
     private handleKeySpace(e: KeyboardEvent): void {
-        if (!this.eSetFilterList.contains(document.activeElement)) { return; }
+        if (!this.eSetFilterList.contains(document.activeElement) || !this.virtualList) { return; }
 
         const currentItem = this.virtualList.getLastFocusedRow();
 
@@ -90,6 +87,8 @@
     }
 
     private handleKeyEnter(e: KeyboardEvent): void {
+        if (!this.setFilterParams) { return; }
+
         if (this.setFilterParams.excelMode) {
             e.preventDefault();
 
@@ -114,7 +113,7 @@
     protected resetUiToDefaults(): AgPromise<void> {
         this.setMiniFilter(null);
 
-        return this.valueModel.setModel(null).then(() => this.refresh());
+        return this.setModelAndRefresh(null);
     }
 
     protected setModelIntoUi(model: SetFilterModel): AgPromise<void> {
@@ -130,10 +129,12 @@
         // also supporting old filter model for backwards compatibility
         const values = model == null ? null : (model instanceof Array ? model as string[] : model.values);
 
-        return this.valueModel.setModel(values).then(() => this.refresh());
+        return this.setModelAndRefresh(values);
     }
 
     public getModelFromUi(): SetFilterModel | null {
+        if (!this.valueModel) { throw new Error('Value model has not been created.'); }
+
         const values = this.valueModel.getModel();
 
         if (!values) { return null; }
@@ -154,7 +155,7 @@
         return 'set';
     }
 
-    public getValueModel(): SetValueModel {
+    public getValueModel(): SetValueModel | null {
         return this.valueModel;
     }
 
@@ -174,13 +175,7 @@
         this.setFilterParams = params;
 
         this.valueModel = new SetValueModel(
-            params.rowModel,
-            params.valueGetter,
             params,
-            params.colDef,
-            params.column,
-            params.doesRowPassOtherFilter,
-            params.suppressSorting,
             loading => this.showOrHideLoadingScreen(loading),
             this.valueFormatterService,
             key => this.translateForSetFilter(key),
@@ -256,7 +251,7 @@
             Events.EVENT_CELL_VALUE_CHANGED,
             (event: CellValueChangedEvent) => {
                 // only interested in changes to do with this column
-                if (event.column === this.setFilterParams.column) {
+                if (this.setFilterParams && event.column === this.setFilterParams.column) {
                     this.syncAfterDataChange();
                 }
             });
@@ -273,7 +268,7 @@
             promise = this.valueModel.setModel(null);
         }
 
-        promise.then(() => {
+        return promise.then(() => {
             this.refresh();
             this.onBtApply(false, true);
         });
@@ -296,7 +291,10 @@
         this.initMiniFilter();
     }
 
-    private initVirtualList() {
+    private initVirtualList(): void {
+        if (!this.setFilterParams) { throw new Error('Set filter params have not been provided.'); }
+        if (!this.valueModel) { throw new Error('Value model has not been created.'); }
+
         const virtualList = this.virtualList = this.createBean(new VirtualList('filter'));
         const eSetFilterList = this.getRefElement('eSetFilterList');
 
@@ -324,6 +322,9 @@
     }
 
     private getSelectAllLabel(): string {
+        if (!this.setFilterParams) { throw new Error('Set filter params have not been provided.'); }
+        if (!this.valueModel) { throw new Error('Value model has not been created.'); }
+
         const key = this.valueModel.getMiniFilter() == null || !this.setFilterParams.excelMode ?
             'selectAll' : 'selectAllSearchResults';
 
@@ -331,8 +332,13 @@
     }
 
     private createSetListItem(value: any): Component {
+        if (!this.setFilterParams) { throw new Error('Set filter params have not been provided.'); }
+        if (!this.valueModel) { throw new Error('Value model has not been created.'); }
+
+        let listItem: SetFilterListItem;
+
         if (value === SetFilter.SELECT_ALL_VALUE) {
-            const listItem = this.createBean(new SetFilterListItem(
+            listItem = this.createBean(new SetFilterListItem(
                 () => this.getSelectAllLabel(),
                 this.setFilterParams,
                 key => this.translateForSetFilter(key),
@@ -346,7 +352,7 @@
             return listItem;
         }
 
-        const listItem = this.createBean(new SetFilterListItem(
+        listItem = this.createBean(new SetFilterListItem(
             value, this.setFilterParams, key => this.translateForSetFilter(key), this.valueModel.isValueSelected(value)));
 
         listItem.addEventListener(
@@ -376,6 +382,8 @@
     // we need to have the GUI attached before we can draw the virtual rows, as the
     // virtual row logic needs info about the GUI state
     public afterGuiAttached(params?: IAfterGuiAttachedParams): void {
+        if (!this.setFilterParams) { throw new Error('Set filter params have not been provided.'); }
+
         super.afterGuiAttached(params);
 
         this.refreshVirtualList();
@@ -394,6 +402,9 @@
     }
 
     public applyModel(): boolean {
+        if (!this.setFilterParams) { throw new Error('Set filter params have not been provided.'); }
+        if (!this.valueModel) { throw new Error('Value model has not been created.'); }
+
         if (this.setFilterParams.excelMode && this.valueModel.isEverythingVisibleSelected()) {
             // In Excel, if the filter is applied with all visible values selected, then any active filter on the
             // column is removed. This ensures the filter is removed in this situation.
@@ -402,19 +413,6 @@
 
         const result = super.applyModel();
 
-<<<<<<< HEAD
-        if (result) {
-            // keep appliedModelValues in sync with the applied model
-            const appliedModel = this.getModel();
-
-            if (appliedModel) {
-                this.appliedModelValues = {};
-
-                _.forEach(appliedModel.values, value => this.appliedModelValues[value] = true);
-            } else {
-                this.appliedModelValues = null;
-            }
-=======
         // keep appliedModelValues in sync with the applied model
         const appliedModel = this.getModel();
 
@@ -428,18 +426,17 @@
                 {} as { [key: string]: boolean; });
         } else {
             this.appliedModelValues = null;
->>>>>>> 558c6ff6
         }
 
         return result;
     }
 
     protected isModelValid(model: SetFilterModel): boolean {
-        return this.setFilterParams.excelMode ? model == null || model.values.length > 0 : true;
+        return this.setFilterParams && this.setFilterParams.excelMode ? model == null || model.values.length > 0 : true;
     }
 
     public doesFilterPass(params: IDoesFilterPassParams): boolean {
-        if (this.appliedModelValues == null) { return true; }
+        if (!this.setFilterParams || !this.valueModel || !this.appliedModelValues) { return true; }
 
         const { valueGetter, colDef: { keyCreator } } = this.setFilterParams;
 
@@ -452,7 +449,7 @@
         value = _.makeNull(value);
 
         if (Array.isArray(value)) {
-            return _.some(value, v => this.appliedModelValues[_.makeNull(v)] === true);
+            return _.some(value, v => this.appliedModelValues![_.makeNull(v)] === true);
         }
 
         // Comparing against a value performs better than just checking for undefined
@@ -461,6 +458,8 @@
     }
 
     public onNewRowsLoaded(): void {
+        if (!this.valueModel) { throw new Error('Value model has not been created.'); }
+
         const valuesType = this.valueModel.getValuesType();
         const keepSelection = this.isNewRowsActionKeep();
 
@@ -474,6 +473,8 @@
      * @param options The options to use.
      */
     public setFilterValues(options: string[]): void {
+        if (!this.valueModel) { throw new Error('Value model has not been created.'); }
+
         this.valueModel.overrideValues(options, this.isNewRowsActionKeep()).then(() => {
             this.refresh();
             this.onUiChanged();
@@ -485,19 +486,18 @@
      * Public method provided so the user can reset the values of the filter once that it has started.
      */
     public resetFilterValues(): void {
+        if (!this.valueModel) { throw new Error('Value model has not been created.'); }
+
         this.valueModel.setValuesType(SetFilterModelValuesType.TAKEN_FROM_GRID_VALUES);
         this.syncAfterDataChange(true, this.isNewRowsActionKeep());
     }
 
     public refreshFilterValues(): void {
-<<<<<<< HEAD
-=======
         if (!this.valueModel) { throw new Error('Value model has not been created.'); }
 
         // the model is still being initialised
         if (!this.valueModel.isInitialised()) { return; }
 
->>>>>>> 558c6ff6
         this.valueModel.refreshValues().then(() => {
             this.refresh();
             this.onUiChanged();
@@ -506,10 +506,17 @@
 
     public onAnyFilterChanged(): void {
         // don't block the current action when updating the values for this filter
-        setTimeout(() => this.valueModel.refreshAfterAnyFilterChanged().then(() => this.refresh()), 0);
+        setTimeout(() => {
+            if (!this.valueModel) { throw new Error('Value model has not been created.'); }
+
+            this.valueModel.refreshAfterAnyFilterChanged().then(() => this.refresh());
+        }, 0);
     }
 
     private onMiniFilterInput() {
+        if (!this.setFilterParams) { throw new Error('Set filter params have not been provided.'); }
+        if (!this.valueModel) { throw new Error('Value model has not been created.'); }
+
         if (this.valueModel.setMiniFilter(this.eMiniFilter.getValue())) {
             if (this.setFilterParams.applyMiniFilterWhileTyping) {
                 this.filterOnAllVisibleValues(false);
@@ -520,6 +527,9 @@
     }
 
     private updateUiAfterMiniFilterChange(): void {
+        if (!this.setFilterParams) { throw new Error('Set filter params have not been provided.'); }
+        if (!this.valueModel) { throw new Error('Value model has not been created.'); }
+
         if (this.setFilterParams.excelMode) {
             if (this.valueModel.getMiniFilter() == null) {
                 this.resetUiToActiveModel();
@@ -536,6 +546,8 @@
     }
 
     private showOrHideResults(): void {
+        if (!this.valueModel) { throw new Error('Value model has not been created.'); }
+
         const hideResults = this.valueModel.getMiniFilter() != null && this.valueModel.getDisplayedValueCount() < 1;
 
         _.setDisplayed(this.eNoMatches, hideResults);
@@ -543,26 +555,34 @@
     }
 
     private resetUiToActiveModel(): void {
+        if (!this.valueModel) { throw new Error('Value model has not been created.'); }
+
         this.eMiniFilter.setValue(null, true);
         this.valueModel.setMiniFilter(null);
         this.setModelIntoUi(this.getModel()).then(() => this.onUiChanged(false, 'prevent'));
     }
 
     private onMiniFilterKeyPress(e: KeyboardEvent): void {
-        if (_.isKeyPressed(e, KeyCode.ENTER) && !this.setFilterParams.excelMode) {
+        if (_.isKeyPressed(e, KeyCode.ENTER) && (!this.setFilterParams || !this.setFilterParams.excelMode)) {
             this.filterOnAllVisibleValues();
         }
     }
 
     private filterOnAllVisibleValues(applyImmediately = true): void {
+        if (!this.valueModel) { throw new Error('Value model has not been created.'); }
+
         this.valueModel.selectAllMatchingMiniFilter(true);
         this.refresh();
         this.onUiChanged(false, applyImmediately ? 'immediately' : 'debounce');
         this.showOrHideResults();
     }
 
-    private focusRowIfAlive(rowIndex: number): void {
+    private focusRowIfAlive(rowIndex: number | null): void {
+        if (rowIndex == null) { return; }
+
         window.setTimeout(() => {
+            if (!this.virtualList) { throw new Error('Virtual list has not been created.'); }
+
             if (this.isAlive()) {
                 this.virtualList.focusRow(rowIndex);
             }
@@ -570,6 +590,9 @@
     }
 
     private onSelectAll(isSelected: boolean): void {
+        if (!this.valueModel) { throw new Error('Value model has not been created.'); }
+        if (!this.virtualList) { throw new Error('Virtual list has not been created.'); }
+
         if (isSelected) {
             this.valueModel.selectAllMatchingMiniFilter();
         } else {
@@ -584,6 +607,9 @@
     }
 
     private onItemSelected(value: any, isSelected: boolean): void {
+        if (!this.valueModel) { throw new Error('Value model has not been created.'); }
+        if (!this.virtualList) { throw new Error('Virtual list has not been created.'); }
+
         if (isSelected) {
             this.valueModel.selectValue(value);
         } else {
@@ -597,13 +623,13 @@
         this.focusRowIfAlive(focusedRow);
     }
 
-    public setMiniFilter(newMiniFilter: string): void {
+    public setMiniFilter(newMiniFilter: string | null): void {
         this.eMiniFilter.setValue(newMiniFilter);
         this.onMiniFilterInput();
     }
 
-    public getMiniFilter(): string {
-        return this.valueModel.getMiniFilter();
+    public getMiniFilter(): string | null {
+        return this.valueModel ? this.valueModel.getMiniFilter() : null;
     }
 
     /** @deprecated since version 23.2. Please use setModel instead. */
@@ -611,6 +637,8 @@
         const message = 'AG Grid: since version 23.2, selectEverything has been deprecated. Please use setModel instead.';
         _.doOnce(() => console.warn(message), 'setFilter.selectEverything');
 
+        if (!this.valueModel) { throw new Error('Value model has not been created.'); }
+
         this.valueModel.selectAllMatchingMiniFilter();
         this.refresh();
     }
@@ -620,6 +648,8 @@
         const message = 'AG Grid: since version 23.2, selectNothing has been deprecated. Please use setModel instead.';
         _.doOnce(() => console.warn(message), 'setFilter.selectNothing');
 
+        if (!this.valueModel) { throw new Error('Value model has not been created.'); }
+
         this.valueModel.deselectAllMatchingMiniFilter();
         this.refresh();
     }
@@ -629,6 +659,8 @@
         const message = 'AG Grid: since version 23.2, unselectValue has been deprecated. Please use setModel instead.';
         _.doOnce(() => console.warn(message), 'setFilter.unselectValue');
 
+        if (!this.valueModel) { throw new Error('Value model has not been created.'); }
+
         this.valueModel.deselectValue(value);
         this.refresh();
     }
@@ -638,11 +670,15 @@
         const message = 'AG Grid: since version 23.2, selectValue has been deprecated. Please use setModel instead.';
         _.doOnce(() => console.warn(message), 'setFilter.selectValue');
 
+        if (!this.valueModel) { throw new Error('Value model has not been created.'); }
+
         this.valueModel.selectValue(value);
         this.refresh();
     }
 
     private refresh() {
+        if (!this.virtualList) { throw new Error('Virtual list has not been created.'); }
+
         this.virtualList.refresh();
     }
 
@@ -651,6 +687,8 @@
         const message = 'AG Grid: since version 23.2, isValueSelected has been deprecated. Please use getModel instead.';
         _.doOnce(() => console.warn(message), 'setFilter.isValueSelected');
 
+        if (!this.valueModel) { throw new Error('Value model has not been created.'); }
+
         return this.valueModel.isValueSelected(value);
     }
 
@@ -659,6 +697,8 @@
         const message = 'AG Grid: since version 23.2, isEverythingSelected has been deprecated. Please use getModel instead.';
         _.doOnce(() => console.warn(message), 'setFilter.isEverythingSelected');
 
+        if (!this.valueModel) { throw new Error('Value model has not been created.'); }
+
         return this.valueModel.isEverythingVisibleSelected();
     }
 
@@ -667,6 +707,8 @@
         const message = 'AG Grid: since version 23.2, isNothingSelected has been deprecated. Please use getModel instead.';
         _.doOnce(() => console.warn(message), 'setFilter.isNothingSelected');
 
+        if (!this.valueModel) { throw new Error('Value model has not been created.'); }
+
         return this.valueModel.isNothingVisibleSelected();
     }
 
@@ -675,6 +717,8 @@
         const message = 'AG Grid: since version 23.2, getUniqueValueCount has been deprecated. Please use getValues instead.';
         _.doOnce(() => console.warn(message), 'setFilter.getUniqueValueCount');
 
+        if (!this.valueModel) { throw new Error('Value model has not been created.'); }
+
         return this.valueModel.getUniqueValueCount();
     }
 
@@ -683,18 +727,19 @@
         const message = 'AG Grid: since version 23.2, getUniqueValue has been deprecated. Please use getValues instead.';
         _.doOnce(() => console.warn(message), 'setFilter.getUniqueValue');
 
+        if (!this.valueModel) { throw new Error('Value model has not been created.'); }
+
         return this.valueModel.getUniqueValue(index);
     }
 
-    public getValues(): string[] {
-        return this.valueModel.getValues();
+    public getValues(): (string | null)[] {
+        return this.valueModel ? this.valueModel.getValues() : [];
     }
 
     public refreshVirtualList(): void {
-        if (this.setFilterParams.refreshValuesOnOpen) {
+        if (this.setFilterParams && this.setFilterParams.refreshValuesOnOpen) {
             this.refreshFilterValues();
-        }
-        else {
+        } else {
             this.refresh();
         }
     }
@@ -706,11 +751,8 @@
     }
 
     private isSelectAllSelected(): boolean | undefined {
-<<<<<<< HEAD
-=======
         if (!this.setFilterParams || !this.valueModel) { return false; }
 
->>>>>>> 558c6ff6
         if (!this.setFilterParams.defaultToNothingSelected) {
             // everything selected by default
             if (this.valueModel.hasSelections() && this.valueModel.isNothingVisibleSelected()) {
@@ -730,11 +772,7 @@
                 return false;
             }
         }
-<<<<<<< HEAD
-
-=======
         // returning `undefined` means the checkbox status is indeterminate.
->>>>>>> 558c6ff6
         return undefined;
     }
 
@@ -756,7 +794,7 @@
         return this.model.getDisplayedValueCount();
     }
 
-    public getRow(index: number): string {
+    public getRow(index: number): string | null {
         return this.model.getDisplayedValue(index);
     }
 
@@ -775,7 +813,7 @@
         return this.model.getDisplayedValueCount() + 1;
     }
 
-    public getRow(index: number): string {
+    public getRow(index: number): string | null {
         return index === 0 ? SetFilter.SELECT_ALL_VALUE : this.model.getDisplayedValue(index - 1);
     }
 
