--- conflicted
+++ resolved
@@ -19,12 +19,8 @@
     SeriesOptions,
     Optional,
     IRangeController,
-<<<<<<< HEAD
     ChartModel
-} from "@ag-community/grid-core";
-=======
 } from "@ag-grid-community/core";
->>>>>>> e09a2a59
 import { GridChartParams, GridChartComp } from "./chartComp/gridChartComp";
 import { ChartPaletteName } from "../charts/chart/palettes";
 
