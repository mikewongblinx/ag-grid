--- conflicted
+++ resolved
@@ -2,11 +2,7 @@
 
 // the line below is automatically modified during releases - do not modify
 // (see scripts/release/updateChartModel.js)
-<<<<<<< HEAD
-export const CURRENT_VERSION = "28.0.0";
-=======
 export const CURRENT_VERSION = "28.0.1";
->>>>>>> 51262fba
 
 export function upgradeChartModel(model: ChartModel): ChartModel {
     if (model.version == null) {
