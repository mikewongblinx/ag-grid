--- conflicted
+++ resolved
@@ -16,10 +16,6 @@
     protected updateAxes(baseAxisType?: AxisType, isHorizontalChart?: boolean): void;
     protected isTimeAxis(params: UpdateChartParams): boolean;
     protected getXAxisDefaults(xAxisType: AxisType, options: CartesianChartOptions<T>): any;
-<<<<<<< HEAD
-    protected getXAxis(): ChartAxis;
-    protected getYAxis(): ChartAxis;
-=======
     protected getXAxis(): ChartAxis | undefined;
     protected getYAxis(): ChartAxis | undefined;
     protected processDataForCrossFiltering(data: any[], colId: string, params: UpdateChartParams): {
@@ -27,5 +23,4 @@
         atLeastOneSelectedPoint: boolean;
     };
     protected updateSeriesForCrossFiltering(series: AreaSeries | LineSeries, colId: string, chart: CartesianChart, params: UpdateChartParams, atLeastOneSelectedPoint: boolean): void;
->>>>>>> 338ea6d7
 }