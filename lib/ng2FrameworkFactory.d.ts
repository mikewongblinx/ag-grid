<<<<<<< HEAD
// ag-grid-ng2 v6.4.1
import { ViewContainerRef } from '@angular/core';
import { ICellRenderer, ICellEditor, IFrameworkFactory, IFilter, ICellRendererFunc, ColDef, GridOptions } from 'ag-grid/main';
=======
import { ViewContainerRef } from "@angular/core";
import { ICellRenderer, ICellEditor, IFrameworkFactory, IFilter, ICellRendererFunc, ColDef, GridOptions } from "ag-grid/main";
>>>>>>> 75a7f781
import { BaseComponentFactory } from "./baseComponentFactory";
export declare class Ng2FrameworkFactory implements IFrameworkFactory {
    private _componentFactory;
    private _viewContainerRef;
    private _baseFrameworkFactory;
    constructor(_componentFactory: BaseComponentFactory);
    colDefFloatingCellRenderer(colDef: ColDef): {
        new (): ICellRenderer;
    } | ICellRendererFunc | string;
    colDefCellRenderer(colDef: ColDef): {
        new (): ICellRenderer;
    } | ICellRendererFunc | string;
    colDefCellEditor(colDef: ColDef): {
        new (): ICellEditor;
    } | string;
    gridOptionsFullWidthCellRenderer(gridOptions: GridOptions): {
        new (): ICellRenderer;
    } | ICellRendererFunc | string;
    gridOptionsGroupRowRenderer(gridOptions: GridOptions): {
        new (): ICellRenderer;
    } | ICellRendererFunc | string;
    gridOptionsGroupRowInnerRenderer(gridOptions: GridOptions): {
        new (): ICellRenderer;
    } | ICellRendererFunc | string;
    colDefFilter(colDef: ColDef): {
        new (): IFilter;
    } | string;
    setViewContainerRef(viewContainerRef: ViewContainerRef): void;
}<|MERGE_RESOLUTION|>--- conflicted
+++ resolved
@@ -1,11 +1,5 @@
-<<<<<<< HEAD
-// ag-grid-ng2 v6.4.1
-import { ViewContainerRef } from '@angular/core';
-import { ICellRenderer, ICellEditor, IFrameworkFactory, IFilter, ICellRendererFunc, ColDef, GridOptions } from 'ag-grid/main';
-=======
 import { ViewContainerRef } from "@angular/core";
 import { ICellRenderer, ICellEditor, IFrameworkFactory, IFilter, ICellRendererFunc, ColDef, GridOptions } from "ag-grid/main";
->>>>>>> 75a7f781
 import { BaseComponentFactory } from "./baseComponentFactory";
 export declare class Ng2FrameworkFactory implements IFrameworkFactory {
     private _componentFactory;
