/**
 * @ag-grid-community/core - Advanced Data Grid / Data Table supporting Javascript / React / AngularJS / Web Components
 * @version v25.1.0
 * @link http://www.ag-grid.com/
 * @license MIT
 */
import { ColumnGroup } from "./columnGroup";
import { Column } from "./column";
import { EventService } from "../eventService";
var OriginalColumnGroup = /** @class */ (function () {
    function OriginalColumnGroup(colGroupDef, groupId, padding, level) {
        this.localEventService = new EventService();
        this.expandable = false;
        this.colGroupDef = colGroupDef;
        this.groupId = groupId;
        this.expanded = colGroupDef && !!colGroupDef.openByDefault;
        this.padding = padding;
        this.level = level;
    }
    OriginalColumnGroup.prototype.setOriginalParent = function (originalParent) {
        this.originalParent = originalParent;
    };
    OriginalColumnGroup.prototype.getOriginalParent = function () {
        return this.originalParent;
    };
    OriginalColumnGroup.prototype.getLevel = function () {
        return this.level;
    };
    OriginalColumnGroup.prototype.isVisible = function () {
        // return true if at least one child is visible
        if (this.children) {
            return this.children.some(function (child) { return child.isVisible(); });
        }
        return false;
    };
    OriginalColumnGroup.prototype.isPadding = function () {
        return this.padding;
    };
    OriginalColumnGroup.prototype.setExpanded = function (expanded) {
        this.expanded = expanded === undefined ? false : expanded;
        var event = {
            type: OriginalColumnGroup.EVENT_EXPANDED_CHANGED
        };
        this.localEventService.dispatchEvent(event);
    };
    OriginalColumnGroup.prototype.isExpandable = function () {
        return this.expandable;
    };
    OriginalColumnGroup.prototype.isExpanded = function () {
        return this.expanded;
    };
    OriginalColumnGroup.prototype.getGroupId = function () {
        return this.groupId;
    };
    OriginalColumnGroup.prototype.getId = function () {
        return this.getGroupId();
    };
    OriginalColumnGroup.prototype.setChildren = function (children) {
        this.children = children;
    };
    OriginalColumnGroup.prototype.getChildren = function () {
        return this.children;
    };
    OriginalColumnGroup.prototype.getColGroupDef = function () {
        return this.colGroupDef;
    };
    OriginalColumnGroup.prototype.getLeafColumns = function () {
        var result = [];
        this.addLeafColumns(result);
        return result;
    };
    OriginalColumnGroup.prototype.addLeafColumns = function (leafColumns) {
        if (!this.children) {
            return;
        }
        this.children.forEach(function (child) {
            if (child instanceof Column) {
                leafColumns.push(child);
            }
            else if (child instanceof OriginalColumnGroup) {
                child.addLeafColumns(leafColumns);
            }
        });
    };
    OriginalColumnGroup.prototype.getColumnGroupShow = function () {
<<<<<<< HEAD
        return this.padding ? ColumnGroup.HEADER_GROUP_PADDING : this.colGroupDef.columnGroupShow;
=======
        var colGroupDef = this.colGroupDef;
        if (!colGroupDef) {
            return;
        }
        return colGroupDef.columnGroupShow;
>>>>>>> 558c6ff6
    };
    // need to check that this group has at least one col showing when both expanded and contracted.
    // if not, then we don't allow expanding and contracting on this group
    OriginalColumnGroup.prototype.setupExpandable = function () {
        var _this = this;
        this.setExpandable();
        // note - we should be removing this event listener
        this.getLeafColumns().forEach(function (col) { return col.addEventListener(Column.EVENT_VISIBLE_CHANGED, _this.onColumnVisibilityChanged.bind(_this)); });
    };
    OriginalColumnGroup.prototype.setExpandable = function () {
        if (this.isPadding()) {
            return;
        }
        // want to make sure the group doesn't disappear when it's open
        var atLeastOneShowingWhenOpen = false;
        // want to make sure the group doesn't disappear when it's closed
        var atLeastOneShowingWhenClosed = false;
        // want to make sure the group has something to show / hide
        var atLeastOneChangeable = false;
        var children = this.findChildrenRemovingPadding();
        for (var i = 0, j = children.length; i < j; i++) {
            var abstractColumn = children[i];
            if (!abstractColumn.isVisible()) {
                continue;
            }
            // if the abstractColumn is a grid generated group, there will be no colDef
            var headerGroupShow = abstractColumn.getColumnGroupShow();
            if (headerGroupShow === ColumnGroup.HEADER_GROUP_SHOW_OPEN) {
                atLeastOneShowingWhenOpen = true;
                atLeastOneChangeable = true;
            }
            else if (headerGroupShow === ColumnGroup.HEADER_GROUP_SHOW_CLOSED) {
                atLeastOneShowingWhenClosed = true;
                atLeastOneChangeable = true;
            }
            else {
                atLeastOneShowingWhenOpen = true;
                atLeastOneShowingWhenClosed = true;
            }
        }
        var expandable = atLeastOneShowingWhenOpen && atLeastOneShowingWhenClosed && atLeastOneChangeable;
        if (this.expandable !== expandable) {
            this.expandable = expandable;
            var event_1 = {
                type: OriginalColumnGroup.EVENT_EXPANDABLE_CHANGED
            };
            this.localEventService.dispatchEvent(event_1);
        }
    };
    OriginalColumnGroup.prototype.findChildrenRemovingPadding = function () {
        var res = [];
        var process = function (items) {
            items.forEach(function (item) {
                // if padding, we add this children instead of the padding
                var skipBecausePadding = item instanceof OriginalColumnGroup && item.isPadding();
                if (skipBecausePadding) {
                    process(item.children);
                }
                else {
                    res.push(item);
                }
            });
        };
        process(this.children);
        return res;
    };
    OriginalColumnGroup.prototype.onColumnVisibilityChanged = function () {
        this.setExpandable();
    };
    OriginalColumnGroup.prototype.addEventListener = function (eventType, listener) {
        this.localEventService.addEventListener(eventType, listener);
    };
    OriginalColumnGroup.prototype.removeEventListener = function (eventType, listener) {
        this.localEventService.removeEventListener(eventType, listener);
    };
    OriginalColumnGroup.EVENT_EXPANDED_CHANGED = 'expandedChanged';
    OriginalColumnGroup.EVENT_EXPANDABLE_CHANGED = 'expandableChanged';
    return OriginalColumnGroup;
}());
export { OriginalColumnGroup };<|MERGE_RESOLUTION|>--- conflicted
+++ resolved
@@ -13,7 +13,7 @@
         this.expandable = false;
         this.colGroupDef = colGroupDef;
         this.groupId = groupId;
-        this.expanded = colGroupDef && !!colGroupDef.openByDefault;
+        this.expanded = !!colGroupDef && !!colGroupDef.openByDefault;
         this.padding = padding;
         this.level = level;
     }
@@ -83,15 +83,11 @@
         });
     };
     OriginalColumnGroup.prototype.getColumnGroupShow = function () {
-<<<<<<< HEAD
-        return this.padding ? ColumnGroup.HEADER_GROUP_PADDING : this.colGroupDef.columnGroupShow;
-=======
         var colGroupDef = this.colGroupDef;
         if (!colGroupDef) {
             return;
         }
         return colGroupDef.columnGroupShow;
->>>>>>> 558c6ff6
     };
     // need to check that this group has at least one col showing when both expanded and contracted.
     // if not, then we don't allow expanding and contracting on this group
