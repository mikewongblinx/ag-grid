/**
 * @ag-grid-community/core - Advanced Data Grid / Data Table supporting Javascript / React / AngularJS / Web Components
<<<<<<< HEAD
 * @version v24.1.0
 * @link http://www.ag-grid.com/
 * @license MIT
 */
=======
 * @version v25.0.0
 * @link http://www.ag-grid.com/
 * @license MIT
 */
export var ServerSideStoreType;
(function (ServerSideStoreType) {
    ServerSideStoreType["Full"] = "full";
    ServerSideStoreType["Partial"] = "partial";
})(ServerSideStoreType || (ServerSideStoreType = {}));
>>>>>>> 338ea6d7
<|MERGE_RESOLUTION|>--- conflicted
+++ resolved
@@ -1,11 +1,5 @@
 /**
  * @ag-grid-community/core - Advanced Data Grid / Data Table supporting Javascript / React / AngularJS / Web Components
-<<<<<<< HEAD
- * @version v24.1.0
- * @link http://www.ag-grid.com/
- * @license MIT
- */
-=======
  * @version v25.0.0
  * @link http://www.ag-grid.com/
  * @license MIT
@@ -14,5 +8,4 @@
 (function (ServerSideStoreType) {
     ServerSideStoreType["Full"] = "full";
     ServerSideStoreType["Partial"] = "partial";
-})(ServerSideStoreType || (ServerSideStoreType = {}));
->>>>>>> 338ea6d7
+})(ServerSideStoreType || (ServerSideStoreType = {}));