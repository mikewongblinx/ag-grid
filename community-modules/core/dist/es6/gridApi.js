--- conflicted
+++ resolved
@@ -16,11 +16,10 @@
 import { ModuleNames } from "./modules/moduleNames";
 import { ClientSideRowModelSteps } from "./interfaces/iClientSideRowModel";
 import { ModuleRegistry } from "./modules/moduleRegistry";
-import { iterateObject } from "./utils/object";
+import { iterateObject, removeAllReferences } from "./utils/object";
 import { exists, missing } from "./utils/generic";
 import { camelCaseToHumanText } from "./utils/string";
 import { doOnce } from "./utils/function";
-import { _ } from "./utils";
 var GridApi = /** @class */ (function () {
     function GridApi() {
         this.detailGridInfoMap = {};
@@ -148,7 +147,9 @@
                 var nodeTransaction = this.clientSideRowModel.updateRowData(transaction, orderIdMap);
                 // need to force updating of full width rows - note this wouldn't be necessary the full width cell comp listened
                 // to the data change event on the row node and refreshed itself.
-                this.rowRenderer.refreshFullWidthRows(nodeTransaction.update);
+                if (nodeTransaction) {
+                    this.rowRenderer.refreshFullWidthRows(nodeTransaction.update);
+                }
             }
             else {
                 this.selectionController.reset();
@@ -571,12 +572,12 @@
         var column = this.columnController.getPrimaryColumn(key);
         if (column) {
             var filterPromise = this.filterManager.getFilterComponent(column, 'NO_UI');
-            var currentValue = filterPromise.resolveNow(null, function (filterComp) { return filterComp; });
+            var currentValue = filterPromise && filterPromise.resolveNow(null, function (filterComp) { return filterComp; });
             if (callback) {
                 if (currentValue) {
                     setTimeout(callback, 0, currentValue);
                 }
-                else {
+                else if (filterPromise) {
                     filterPromise.then(callback);
                 }
             }
@@ -632,7 +633,11 @@
         var columnState = this.columnController.getColumnState();
         var filteredStates = columnState.filter(function (item) { return item.sort != null; });
         var indexes = {};
-        filteredStates.forEach(function (state) { return indexes[state.colId] = state.sortIndex; });
+        filteredStates.forEach(function (state) {
+            var id = state.colId;
+            var sortIndex = state.sortIndex;
+            indexes[id] = sortIndex;
+        });
         var res = filteredStates.map(function (s) {
             return { colId: s.colId, sort: s.sort };
         });
@@ -804,7 +809,7 @@
         //
         // wait about 100ms before clearing down the references, in case user has some cleanup to do,
         // and needs to deference the API first
-        setTimeout(_.removeAllReferences.bind(window, this, 'Grid API'), 100);
+        setTimeout(removeAllReferences.bind(window, this, 'Grid API'), 100);
     };
     GridApi.prototype.warnIfDestroyed = function (methodName) {
         if (this.destroyCalled) {
@@ -988,30 +993,17 @@
             this.aggFuncService.clear();
         }
     };
-<<<<<<< HEAD
-    GridApi.prototype.applyServerSideTransaction = function (rowDataTransaction, route) {
-        if (route === void 0) { route = []; }
-        if (this.serverSideRowModel) {
-            this.serverSideRowModel.applyTransaction(rowDataTransaction, route);
-=======
     GridApi.prototype.applyServerSideTransaction = function (transaction) {
         if (!this.serverSideTransactionManager) {
             console.warn('AG Grid: Cannot apply Server Side Transaction if not using the Server Side Row Model.');
             return;
->>>>>>> 558c6ff6
-        }
-    };
-<<<<<<< HEAD
-    GridApi.prototype.applyTransaction = function (rowDataTransaction) {
-        var res = null;
-        if (this.clientSideRowModel) {
-            res = this.clientSideRowModel.updateRowData(rowDataTransaction);
-=======
+        }
+        return this.serverSideTransactionManager.applyTransaction(transaction);
+    };
     GridApi.prototype.applyServerSideTransactionAsync = function (transaction, callback) {
         if (!this.serverSideTransactionManager) {
             console.warn('AG Grid: Cannot apply Server Side Transaction if not using the Server Side Row Model.');
             return;
->>>>>>> 558c6ff6
         }
         return this.serverSideTransactionManager.applyTransactionAsync(transaction, callback);
     };
@@ -1027,18 +1019,14 @@
             console.warn('AG Grid: Cannot flush Server Side Transaction if not using the Server Side Row Model.');
             return;
         }
-<<<<<<< HEAD
-        else {
-            console.error('ag-Grid: updateRowData() only works with ClientSideRowModel.');
-=======
         return this.serverSideTransactionManager.flushAsyncTransactions();
     };
     GridApi.prototype.applyTransaction = function (rowDataTransaction) {
         if (!this.clientSideRowModel) {
             console.error('AG Grid: updateRowData() only works with ClientSideRowModel. Working with InfiniteRowModel was deprecated in v23.1 and removed in v24.1');
->>>>>>> 558c6ff6
             return;
         }
+        var res = this.clientSideRowModel.updateRowData(rowDataTransaction);
         // refresh all the full width rows
         this.rowRenderer.refreshFullWidthRows(res.update);
         // do change detection for all present cells
@@ -1163,34 +1151,25 @@
     };
     GridApi.prototype.getInfiniteRowCount = function () {
         if (this.infiniteRowModel) {
-            return this.infiniteRowModel.getVirtualRowCount();
+            return this.infiniteRowModel.getRowCount();
         }
         else {
             console.warn("AG Grid: api.getVirtualRowCount is only available when rowModelType='virtual'.");
         }
     };
     GridApi.prototype.isMaxRowFound = function () {
-<<<<<<< HEAD
-=======
         console.warn("AG Grid: api.isLastRowIndexKnown is deprecated, please use api.isLastRowIndexKnown()");
         return this.isLastRowIndexKnown();
     };
     GridApi.prototype.isLastRowIndexKnown = function () {
->>>>>>> 558c6ff6
         if (this.infiniteRowModel) {
-            return this.infiniteRowModel.isMaxRowFound();
+            return this.infiniteRowModel.isLastRowIndexKnown();
         }
         else {
             console.warn("AG Grid: api.isMaxRowFound is only available when rowModelType='virtual'.");
         }
     };
     GridApi.prototype.setVirtualRowCount = function (rowCount, maxRowFound) {
-<<<<<<< HEAD
-        console.warn('ag-Grid: setVirtualRowCount() is now called setInfiniteRowCount(), please call setInfiniteRowCount() instead');
-        this.setInfiniteRowCount(rowCount, maxRowFound);
-    };
-    GridApi.prototype.setInfiniteRowCount = function (rowCount, maxRowFound) {
-=======
         console.warn('AG Grid: setVirtualRowCount() is now called setInfiniteRowCount(), please call setInfiniteRowCount() instead');
         this.setRowCount(rowCount, maxRowFound);
     };
@@ -1199,16 +1178,11 @@
         this.setRowCount(rowCount, maxRowFound);
     };
     GridApi.prototype.setRowCount = function (rowCount, maxRowFound) {
->>>>>>> 558c6ff6
         if (this.infiniteRowModel) {
-            this.infiniteRowModel.setVirtualRowCount(rowCount, maxRowFound);
-        }
-        else {
-<<<<<<< HEAD
-            console.warn("ag-Grid: api.setVirtualRowCount is only available when rowModelType='virtual'.");
-=======
+            this.infiniteRowModel.setRowCount(rowCount, maxRowFound);
+        }
+        else {
             console.warn("AG Grid: api.setRowCount is only available for Infinite Row Model.");
->>>>>>> 558c6ff6
         }
     };
     GridApi.prototype.getVirtualPageState = function () {
@@ -1220,15 +1194,7 @@
         return this.getCacheBlockState();
     };
     GridApi.prototype.getCacheBlockState = function () {
-        if (this.infiniteRowModel) {
-            return this.infiniteRowModel.getBlockState();
-        }
-        else if (this.serverSideRowModel) {
-            return this.serverSideRowModel.getBlockState();
-        }
-        else {
-            console.warn("ag-Grid: api.getCacheBlockState() is only available when rowModelType='infinite' or rowModelType='serverSide'.");
-        }
+        return this.rowNodeBlockLoader.getBlockState();
     };
     GridApi.prototype.checkGridSize = function () {
         this.gridPanel.setHeaderAndFloatingHeights();
