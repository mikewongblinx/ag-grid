/**
 * @ag-grid-community/core - Advanced Data Grid / Data Table supporting Javascript / React / AngularJS / Web Components
 * @version v25.1.0
 * @link http://www.ag-grid.com/
 * @license MIT
 */
"use strict";
var __extends = (this && this.__extends) || (function () {
    var extendStatics = function (d, b) {
        extendStatics = Object.setPrototypeOf ||
            ({ __proto__: [] } instanceof Array && function (d, b) { d.__proto__ = b; }) ||
            function (d, b) { for (var p in b) if (b.hasOwnProperty(p)) d[p] = b[p]; };
        return extendStatics(d, b);
    };
    return function (d, b) {
        extendStatics(d, b);
        function __() { this.constructor = d; }
        d.prototype = b === null ? Object.create(b) : (__.prototype = b.prototype, new __());
    };
})();
var __decorate = (this && this.__decorate) || function (decorators, target, key, desc) {
    var c = arguments.length, r = c < 3 ? target : desc === null ? desc = Object.getOwnPropertyDescriptor(target, key) : desc, d;
    if (typeof Reflect === "object" && typeof Reflect.decorate === "function") r = Reflect.decorate(decorators, target, key, desc);
    else for (var i = decorators.length - 1; i >= 0; i--) if (d = decorators[i]) r = (c < 3 ? d(r) : c > 3 ? d(target, key, r) : d(target, key)) || r;
    return c > 3 && r && Object.defineProperty(target, key, r), r;
};
var __param = (this && this.__param) || function (paramIndex, decorator) {
    return function (target, key) { decorator(target, key, paramIndex); }
};
Object.defineProperty(exports, "__esModule", { value: true });
var columnKeyCreator_1 = require("./columnKeyCreator");
var originalColumnGroup_1 = require("../entities/originalColumnGroup");
var column_1 = require("../entities/column");
var context_1 = require("../context/context");
var defaultColumnTypes_1 = require("../entities/defaultColumnTypes");
var beanStub_1 = require("../context/beanStub");
var constants_1 = require("../constants/constants");
var object_1 = require("../utils/object");
var generic_1 = require("../utils/generic");
var array_1 = require("../utils/array");
// takes ColDefs and ColGroupDefs and turns them into Columns and OriginalGroups
var ColumnFactory = /** @class */ (function (_super) {
    __extends(ColumnFactory, _super);
    function ColumnFactory() {
        return _super !== null && _super.apply(this, arguments) || this;
    }
    ColumnFactory.prototype.setBeans = function (loggerFactory) {
        this.logger = loggerFactory.create('ColumnFactory');
    };
    ColumnFactory.prototype.createColumnTree = function (defs, primaryColumns, existingTree) {
        // column key creator dishes out unique column id's in a deterministic way,
        // so if we have two grids (that could be master/slave) with same column definitions,
        // then this ensures the two grids use identical id's.
        var columnKeyCreator = new columnKeyCreator_1.ColumnKeyCreator();
        var _a = this.extractExistingTreeData(existingTree), existingCols = _a.existingCols, existingGroups = _a.existingGroups, existingColKeys = _a.existingColKeys;
        columnKeyCreator.addExistingKeys(existingColKeys);
        // create am unbalanced tree that maps the provided definitions
<<<<<<< HEAD
        var unbalancedTree = this.recursivelyCreateColumns(defs, 0, primaryColumns, existingColsCopy, columnKeyCreator, null);
=======
        var unbalancedTree = this.recursivelyCreateColumns(defs, 0, primaryColumns, existingCols, columnKeyCreator, existingGroups);
>>>>>>> 558c6ff6
        var treeDept = this.findMaxDept(unbalancedTree, 0);
        this.logger.log('Number of levels for grouped columns is ' + treeDept);
        var columnTree = this.balanceColumnTree(unbalancedTree, 0, treeDept, columnKeyCreator);
        var deptFirstCallback = function (child, parent) {
            if (child instanceof originalColumnGroup_1.OriginalColumnGroup) {
                child.setupExpandable();
            }
            // we set the original parents at the end, rather than when we go along, as balancing the tree
            // adds extra levels into the tree. so we can only set parents when balancing is done.
            child.setOriginalParent(parent);
        };
        this.columnUtils.depthFirstOriginalTreeSearch(null, columnTree, deptFirstCallback);
        return {
            columnTree: columnTree,
            treeDept: treeDept
        };
    };
    ColumnFactory.prototype.extractExistingTreeData = function (existingTree) {
        var existingCols = [];
        var existingGroups = [];
        var existingColKeys = [];
        if (existingTree) {
            this.columnUtils.depthFirstOriginalTreeSearch(null, existingTree, function (item) {
                if (item instanceof originalColumnGroup_1.OriginalColumnGroup) {
                    var group = item;
                    existingGroups.push(group);
                }
                else {
                    var col = item;
                    existingColKeys.push(col.getId());
                    existingCols.push(col);
                }
            });
        }
        return { existingCols: existingCols, existingGroups: existingGroups, existingColKeys: existingColKeys };
    };
    ColumnFactory.prototype.createForAutoGroups = function (autoGroupCols, gridBalancedTree) {
        var _this = this;
        var autoColBalancedTree = [];
        autoGroupCols.forEach(function (col) {
            var fakeTreeItem = _this.createAutoGroupTreeItem(gridBalancedTree, col);
            autoColBalancedTree.push(fakeTreeItem);
        });
        return autoColBalancedTree;
    };
    ColumnFactory.prototype.createAutoGroupTreeItem = function (balancedColumnTree, column) {
        var dept = this.findDepth(balancedColumnTree);
        // at the end, this will be the top of the tree item.
        var nextChild = column;
        for (var i = dept - 1; i >= 0; i--) {
            var autoGroup = new originalColumnGroup_1.OriginalColumnGroup(null, "FAKE_PATH_" + column.getId() + "}_" + i, true, i);
            this.context.createBean(autoGroup);
            autoGroup.setChildren([nextChild]);
            nextChild.setOriginalParent(autoGroup);
            nextChild = autoGroup;
        }
        // at this point, the nextChild is the top most item in the tree
        return nextChild;
    };
    ColumnFactory.prototype.findDepth = function (balancedColumnTree) {
        var dept = 0;
        var pointer = balancedColumnTree;
        while (pointer && pointer[0] && pointer[0] instanceof originalColumnGroup_1.OriginalColumnGroup) {
            dept++;
            pointer = pointer[0].getChildren();
        }
        return dept;
    };
    ColumnFactory.prototype.balanceColumnTree = function (unbalancedTree, currentDept, columnDept, columnKeyCreator) {
        var result = [];
        // go through each child, for groups, recurse a level deeper,
        // for columns we need to pad
        for (var i = 0; i < unbalancedTree.length; i++) {
            var child = unbalancedTree[i];
            if (child instanceof originalColumnGroup_1.OriginalColumnGroup) {
                // child is a group, all we do is go to the next level of recursion
                var originalGroup = child;
                var newChildren = this.balanceColumnTree(originalGroup.getChildren(), currentDept + 1, columnDept, columnKeyCreator);
                originalGroup.setChildren(newChildren);
                result.push(originalGroup);
            }
            else {
                // child is a column - so here we add in the padded column groups if needed
                var firstPaddedGroup = void 0;
                var currentPaddedGroup = void 0;
                // this for loop will NOT run any loops if no padded column groups are needed
                for (var j = columnDept - 1; j >= currentDept; j--) {
                    var newColId = columnKeyCreator.getUniqueKey(null, null);
                    var colGroupDefMerged = this.createMergedColGroupDef(null);
                    var paddedGroup = new originalColumnGroup_1.OriginalColumnGroup(colGroupDefMerged, newColId, true, currentDept);
                    this.context.createBean(paddedGroup);
                    if (currentPaddedGroup) {
                        currentPaddedGroup.setChildren([paddedGroup]);
                    }
                    currentPaddedGroup = paddedGroup;
                    if (!firstPaddedGroup) {
                        firstPaddedGroup = currentPaddedGroup;
                    }
                }
                // likewise this if statement will not run if no padded groups
                if (firstPaddedGroup) {
                    result.push(firstPaddedGroup);
                    var hasGroups = unbalancedTree.some(function (child) { return child instanceof originalColumnGroup_1.OriginalColumnGroup; });
                    if (hasGroups) {
                        currentPaddedGroup.setChildren([child]);
                        continue;
                    }
                    else {
                        currentPaddedGroup.setChildren(unbalancedTree);
                        break;
                    }
                }
                result.push(child);
            }
        }
        return result;
    };
    ColumnFactory.prototype.findMaxDept = function (treeChildren, dept) {
        var maxDeptThisLevel = dept;
        for (var i = 0; i < treeChildren.length; i++) {
            var abstractColumn = treeChildren[i];
            if (abstractColumn instanceof originalColumnGroup_1.OriginalColumnGroup) {
                var originalGroup = abstractColumn;
                var newDept = this.findMaxDept(originalGroup.getChildren(), dept + 1);
                if (maxDeptThisLevel < newDept) {
                    maxDeptThisLevel = newDept;
                }
            }
        }
        return maxDeptThisLevel;
    };
<<<<<<< HEAD
    ColumnFactory.prototype.recursivelyCreateColumns = function (defs, level, primaryColumns, existingColsCopy, columnKeyCreator, parent) {
=======
    ColumnFactory.prototype.recursivelyCreateColumns = function (defs, level, primaryColumns, existingColsCopy, columnKeyCreator, existingGroups) {
>>>>>>> 558c6ff6
        var _this = this;
        var result = [];
        if (!defs) {
            return result;
        }
        defs.forEach(function (def) {
            var newGroupOrColumn;
            if (_this.isColumnGroup(def)) {
<<<<<<< HEAD
                newGroupOrColumn = _this.createColumnGroup(primaryColumns, def, level, existingColsCopy, columnKeyCreator, parent);
=======
                newGroupOrColumn = _this.createColumnGroup(primaryColumns, def, level, existingColsCopy, columnKeyCreator, existingGroups);
>>>>>>> 558c6ff6
            }
            else {
                newGroupOrColumn = _this.createColumn(primaryColumns, def, existingColsCopy, columnKeyCreator, parent);
            }
            result.push(newGroupOrColumn);
        });
        return result;
    };
<<<<<<< HEAD
    ColumnFactory.prototype.createColumnGroup = function (primaryColumns, colGroupDef, level, existingColumns, columnKeyCreator, parent) {
=======
    ColumnFactory.prototype.createColumnGroup = function (primaryColumns, colGroupDef, level, existingColumns, columnKeyCreator, existingGroups) {
>>>>>>> 558c6ff6
        var colGroupDefMerged = this.createMergedColGroupDef(colGroupDef);
        var groupId = columnKeyCreator.getUniqueKey(colGroupDefMerged.groupId, null);
        var originalGroup = new originalColumnGroup_1.OriginalColumnGroup(colGroupDefMerged, groupId, false, level);
        this.context.createBean(originalGroup);
<<<<<<< HEAD
        var children = this.recursivelyCreateColumns(colGroupDefMerged.children, level + 1, primaryColumns, existingColumns, columnKeyCreator, originalGroup);
=======
        var existingGroup = this.findExistingGroup(colGroupDef, existingGroups);
        if (existingGroup && existingGroup.isExpanded()) {
            originalGroup.setExpanded(true);
        }
        var children = this.recursivelyCreateColumns(colGroupDefMerged.children, level + 1, primaryColumns, existingColumns, columnKeyCreator, existingGroups);
>>>>>>> 558c6ff6
        originalGroup.setChildren(children);
        return originalGroup;
    };
    ColumnFactory.prototype.createMergedColGroupDef = function (colGroupDef) {
        var colGroupDefMerged = {};
        object_1.assign(colGroupDefMerged, this.gridOptionsWrapper.getDefaultColGroupDef());
        object_1.assign(colGroupDefMerged, colGroupDef);
        this.checkForDeprecatedItems(colGroupDefMerged);
        return colGroupDefMerged;
    };
    ColumnFactory.prototype.createColumn = function (primaryColumns, colDef, existingColsCopy, columnKeyCreator, parent) {
        var colDefMerged = this.mergeColDefs(colDef);
        this.checkForDeprecatedItems(colDefMerged);
        // see if column already exists
        var column = this.findExistingColumn(colDef, existingColsCopy);
        if (!column) {
            // no existing column, need to create one
            var colId = columnKeyCreator.getUniqueKey(colDefMerged.colId, colDefMerged.field);
            column = new column_1.Column(colDefMerged, colDef, colId, primaryColumns);
            this.context.createBean(column);
        }
        else {
            column.setColDef(colDefMerged, colDef);
            this.applyColumnState(column, colDefMerged);
        }
        return column;
    };
    ColumnFactory.prototype.applyColumnState = function (column, colDef) {
        // flex
        var flex = generic_1.attrToNumber(colDef.flex);
        if (flex !== undefined) {
            column.setFlex(flex);
        }
        // width - we only set width if column is not flexing
        var noFlexThisCol = column.getFlex() <= 0;
        if (noFlexThisCol) {
            // both null and undefined means we skip, as it's not possible to 'clear' width (a column must have a width)
            var width = generic_1.attrToNumber(colDef.width);
            if (width != null) {
                column.setActualWidth(width);
            }
        }
        // sort - anything but undefined will set sort, thus null or empty string will clear the sort
        if (colDef.sort !== undefined) {
            if (colDef.sort == constants_1.Constants.SORT_ASC || colDef.sort == constants_1.Constants.SORT_DESC) {
                column.setSort(colDef.sort);
            }
            else {
                column.setSort(undefined);
            }
        }
        // sorted at - anything but undefined, thus null will clear the sortIndex
        var sortIndex = generic_1.attrToNumber(colDef.sortIndex);
        if (sortIndex !== undefined) {
            column.setSortIndex(sortIndex);
        }
        // hide - anything but undefined, thus null will clear the hide
        var hide = generic_1.attrToBoolean(colDef.hide);
        if (hide !== undefined) {
            column.setVisible(!hide);
        }
        // pinned - anything but undefined, thus null or empty string will remove pinned
        if (colDef.pinned !== undefined) {
            column.setPinned(colDef.pinned);
        }
    };
    ColumnFactory.prototype.findExistingColumn = function (newColDef, existingColsCopy) {
        var res = generic_1.find(existingColsCopy, function (existingCol) {
            var existingColDef = existingCol.getUserProvidedColDef();
            if (!existingColDef) {
                return false;
            }
            var newHasId = newColDef.colId != null;
            var newHasField = newColDef.field != null;
            if (newHasId) {
                return existingCol.getId() === newColDef.colId;
            }
            if (newHasField) {
                return existingColDef.field === newColDef.field;
            }
            // if no id or field present, then try object equivalence.
            if (existingColDef === newColDef) {
                return true;
            }
            return false;
        });
        // make sure we remove, so if user provided duplicate id, then we don't have more than
        // one column instance for colDef with common id
        if (res) {
            array_1.removeFromArray(existingColsCopy, res);
        }
        return res;
    };
    ColumnFactory.prototype.findExistingGroup = function (newGroupDef, existingGroups) {
        var res = generic_1.find(existingGroups, function (existingGroup) {
            var existingDef = existingGroup.getColGroupDef();
            if (!existingDef) {
                return false;
            }
            var newHasId = newGroupDef.groupId != null;
            if (newHasId) {
                return existingGroup.getId() === newGroupDef.groupId;
            }
            return false;
        });
        // make sure we remove, so if user provided duplicate id, then we don't have more than
        // one column instance for colDef with common id
        if (res) {
            array_1.removeFromArray(existingGroups, res);
        }
        return res;
    };
    ColumnFactory.prototype.mergeColDefs = function (colDef) {
        // start with empty merged definition
        var colDefMerged = {};
        // merge properties from default column definitions
        var defaultColDef = this.gridOptionsWrapper.getDefaultColDef();
        object_1.mergeDeep(colDefMerged, defaultColDef, true, true);
        // merge properties from column type properties
        if (colDef.type || (defaultColDef && defaultColDef.type)) {
            // if type of both colDef and defaultColDef, then colDef gets preference
            var columnType = colDef.type ? colDef.type : defaultColDef.type;
            this.assignColumnTypes(columnType, colDefMerged);
        }
        // merge properties from column definitions
        object_1.mergeDeep(colDefMerged, colDef, true, true);
        return colDefMerged;
    };
    ColumnFactory.prototype.assignColumnTypes = function (type, colDefMerged) {
        var typeKeys;
        if (type instanceof Array) {
            var invalidArray = type.some(function (a) { return typeof a !== 'string'; });
            if (invalidArray) {
                console.warn("ag-grid: if colDef.type is supplied an array it should be of type 'string[]'");
            }
            else {
                typeKeys = type;
            }
        }
        else if (typeof type === 'string') {
            typeKeys = type.split(',');
        }
        else {
            console.warn("ag-grid: colDef.type should be of type 'string' | 'string[]'");
            return;
        }
        // merge user defined with default column types
        var allColumnTypes = object_1.assign({}, defaultColumnTypes_1.DefaultColumnTypes);
        var userTypes = this.gridOptionsWrapper.getColumnTypes() || {};
        object_1.iterateObject(userTypes, function (key, value) {
            if (key in allColumnTypes) {
                console.warn("AG Grid: the column type '" + key + "' is a default column type and cannot be overridden.");
            }
            else {
                allColumnTypes[key] = value;
            }
        });
        typeKeys.forEach(function (t) {
            var typeColDef = allColumnTypes[t.trim()];
            if (typeColDef) {
                object_1.mergeDeep(colDefMerged, typeColDef, true, true);
            }
            else {
                console.warn("ag-grid: colDef.type '" + t + "' does not correspond to defined gridOptions.columnTypes");
            }
        });
    };
    ColumnFactory.prototype.checkForDeprecatedItems = function (colDef) {
        if (colDef) {
            var colDefNoType = colDef; // take out the type, so we can access attributes not defined in the type
            if (colDefNoType.group !== undefined) {
                console.warn('ag-grid: colDef.group is invalid, please check documentation on how to do grouping as it changed in version 3');
            }
            if (colDefNoType.headerGroup !== undefined) {
                console.warn('ag-grid: colDef.headerGroup is invalid, please check documentation on how to do grouping as it changed in version 3');
            }
            if (colDefNoType.headerGroupShow !== undefined) {
                console.warn('ag-grid: colDef.headerGroupShow is invalid, should be columnGroupShow, please check documentation on how to do grouping as it changed in version 3');
            }
            if (colDefNoType.suppressRowGroup !== undefined) {
                console.warn('ag-grid: colDef.suppressRowGroup is deprecated, please use colDef.type instead');
            }
            if (colDefNoType.suppressAggregation !== undefined) {
                console.warn('ag-grid: colDef.suppressAggregation is deprecated, please use colDef.type instead');
            }
            if (colDefNoType.suppressRowGroup || colDefNoType.suppressAggregation) {
                console.warn('ag-grid: colDef.suppressAggregation and colDef.suppressRowGroup are deprecated, use allowRowGroup, allowPivot and allowValue instead');
            }
            if (colDefNoType.displayName) {
                console.warn("ag-grid: Found displayName " + colDefNoType.displayName + ", please use headerName instead, displayName is deprecated.");
                colDefNoType.headerName = colDefNoType.displayName;
            }
        }
    };
    // if object has children, we assume it's a group
    ColumnFactory.prototype.isColumnGroup = function (abstractColDef) {
        return abstractColDef.children !== undefined;
    };
    __decorate([
        context_1.Autowired('columnUtils')
    ], ColumnFactory.prototype, "columnUtils", void 0);
    __decorate([
        __param(0, context_1.Qualifier('loggerFactory'))
    ], ColumnFactory.prototype, "setBeans", null);
    ColumnFactory = __decorate([
        context_1.Bean('columnFactory')
    ], ColumnFactory);
    return ColumnFactory;
}(beanStub_1.BeanStub));
exports.ColumnFactory = ColumnFactory;

//# sourceMappingURL=columnFactory.js.map<|MERGE_RESOLUTION|>--- conflicted
+++ resolved
@@ -55,11 +55,7 @@
         var _a = this.extractExistingTreeData(existingTree), existingCols = _a.existingCols, existingGroups = _a.existingGroups, existingColKeys = _a.existingColKeys;
         columnKeyCreator.addExistingKeys(existingColKeys);
         // create am unbalanced tree that maps the provided definitions
-<<<<<<< HEAD
-        var unbalancedTree = this.recursivelyCreateColumns(defs, 0, primaryColumns, existingColsCopy, columnKeyCreator, null);
-=======
         var unbalancedTree = this.recursivelyCreateColumns(defs, 0, primaryColumns, existingCols, columnKeyCreator, existingGroups);
->>>>>>> 558c6ff6
         var treeDept = this.findMaxDept(unbalancedTree, 0);
         this.logger.log('Number of levels for grouped columns is ' + treeDept);
         var columnTree = this.balanceColumnTree(unbalancedTree, 0, treeDept, columnKeyCreator);
@@ -160,9 +156,9 @@
                     }
                 }
                 // likewise this if statement will not run if no padded groups
-                if (firstPaddedGroup) {
+                if (firstPaddedGroup && currentPaddedGroup) {
                     result.push(firstPaddedGroup);
-                    var hasGroups = unbalancedTree.some(function (child) { return child instanceof originalColumnGroup_1.OriginalColumnGroup; });
+                    var hasGroups = unbalancedTree.some(function (leaf) { return leaf instanceof originalColumnGroup_1.OriginalColumnGroup; });
                     if (hasGroups) {
                         currentPaddedGroup.setChildren([child]);
                         continue;
@@ -191,11 +187,7 @@
         }
         return maxDeptThisLevel;
     };
-<<<<<<< HEAD
-    ColumnFactory.prototype.recursivelyCreateColumns = function (defs, level, primaryColumns, existingColsCopy, columnKeyCreator, parent) {
-=======
     ColumnFactory.prototype.recursivelyCreateColumns = function (defs, level, primaryColumns, existingColsCopy, columnKeyCreator, existingGroups) {
->>>>>>> 558c6ff6
         var _this = this;
         var result = [];
         if (!defs) {
@@ -204,37 +196,25 @@
         defs.forEach(function (def) {
             var newGroupOrColumn;
             if (_this.isColumnGroup(def)) {
-<<<<<<< HEAD
-                newGroupOrColumn = _this.createColumnGroup(primaryColumns, def, level, existingColsCopy, columnKeyCreator, parent);
-=======
                 newGroupOrColumn = _this.createColumnGroup(primaryColumns, def, level, existingColsCopy, columnKeyCreator, existingGroups);
->>>>>>> 558c6ff6
-            }
-            else {
-                newGroupOrColumn = _this.createColumn(primaryColumns, def, existingColsCopy, columnKeyCreator, parent);
+            }
+            else {
+                newGroupOrColumn = _this.createColumn(primaryColumns, def, existingColsCopy, columnKeyCreator);
             }
             result.push(newGroupOrColumn);
         });
         return result;
     };
-<<<<<<< HEAD
-    ColumnFactory.prototype.createColumnGroup = function (primaryColumns, colGroupDef, level, existingColumns, columnKeyCreator, parent) {
-=======
     ColumnFactory.prototype.createColumnGroup = function (primaryColumns, colGroupDef, level, existingColumns, columnKeyCreator, existingGroups) {
->>>>>>> 558c6ff6
         var colGroupDefMerged = this.createMergedColGroupDef(colGroupDef);
-        var groupId = columnKeyCreator.getUniqueKey(colGroupDefMerged.groupId, null);
+        var groupId = columnKeyCreator.getUniqueKey(colGroupDefMerged.groupId || null, null);
         var originalGroup = new originalColumnGroup_1.OriginalColumnGroup(colGroupDefMerged, groupId, false, level);
         this.context.createBean(originalGroup);
-<<<<<<< HEAD
-        var children = this.recursivelyCreateColumns(colGroupDefMerged.children, level + 1, primaryColumns, existingColumns, columnKeyCreator, originalGroup);
-=======
         var existingGroup = this.findExistingGroup(colGroupDef, existingGroups);
         if (existingGroup && existingGroup.isExpanded()) {
             originalGroup.setExpanded(true);
         }
         var children = this.recursivelyCreateColumns(colGroupDefMerged.children, level + 1, primaryColumns, existingColumns, columnKeyCreator, existingGroups);
->>>>>>> 558c6ff6
         originalGroup.setChildren(children);
         return originalGroup;
     };
@@ -245,7 +225,7 @@
         this.checkForDeprecatedItems(colGroupDefMerged);
         return colGroupDefMerged;
     };
-    ColumnFactory.prototype.createColumn = function (primaryColumns, colDef, existingColsCopy, columnKeyCreator, parent) {
+    ColumnFactory.prototype.createColumn = function (primaryColumns, colDef, existingColsCopy, columnKeyCreator) {
         var colDefMerged = this.mergeColDefs(colDef);
         this.checkForDeprecatedItems(colDefMerged);
         // see if column already exists
@@ -323,7 +303,7 @@
         });
         // make sure we remove, so if user provided duplicate id, then we don't have more than
         // one column instance for colDef with common id
-        if (res) {
+        if (existingColsCopy && res) {
             array_1.removeFromArray(existingColsCopy, res);
         }
         return res;
@@ -354,9 +334,12 @@
         var defaultColDef = this.gridOptionsWrapper.getDefaultColDef();
         object_1.mergeDeep(colDefMerged, defaultColDef, true, true);
         // merge properties from column type properties
-        if (colDef.type || (defaultColDef && defaultColDef.type)) {
-            // if type of both colDef and defaultColDef, then colDef gets preference
-            var columnType = colDef.type ? colDef.type : defaultColDef.type;
+        var columnType = colDef.type;
+        if (!columnType) {
+            columnType = defaultColDef && defaultColDef.type;
+        }
+        // if type of both colDef and defaultColDef, then colDef gets preference
+        if (columnType) {
             this.assignColumnTypes(columnType, colDefMerged);
         }
         // merge properties from column definitions
@@ -364,7 +347,7 @@
         return colDefMerged;
     };
     ColumnFactory.prototype.assignColumnTypes = function (type, colDefMerged) {
-        var typeKeys;
+        var typeKeys = [];
         if (type instanceof Array) {
             var invalidArray = type.some(function (a) { return typeof a !== 'string'; });
             if (invalidArray) {
