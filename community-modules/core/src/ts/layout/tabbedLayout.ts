import { AgPromise } from '../utils';
import { RefSelector } from '../widgets/componentAnnotations';
import { ManagedFocusComponent } from '../widgets/managedFocusComponent';
import { IAfterGuiAttachedParams } from '../interfaces/iAfterGuiAttachedParams';
import { addCssClass, clearElement, removeCssClass } from '../utils/dom';
import { setAriaLabel } from '../utils/aria';
import { find } from '../utils/generic';
import { callIfPresent } from '../utils/function';
import { KeyCode } from '../constants/keyCode';

export class TabbedLayout extends ManagedFocusComponent {

    @RefSelector('eHeader') private readonly eHeader: HTMLElement;
    @RefSelector('eBody') private readonly eBody: HTMLElement;

    private params: TabbedLayoutParams;
    private afterAttachedParams: IAfterGuiAttachedParams;
    private items: TabbedItemWrapper[] = [];
    private activeItem: TabbedItemWrapper;

    constructor(params: TabbedLayoutParams) {
        super(TabbedLayout.getTemplate(params.cssClass));
        this.params = params;

        if (params.items) {
            params.items.forEach(item => this.addItem(item));
        }
    }

    private static getTemplate(cssClass?: string) {
        return /* html */ `<div class="ag-tabs ${cssClass}">
            <div ref="eHeader" role="menu" class="ag-tabs-header ${cssClass ? `${cssClass}-header` : ''}"></div>
            <div ref="eBody" role="presentation" class="ag-tabs-body ${cssClass ? `${cssClass}-body` : ''}"></div>
        </div>`;
    }

    protected handleKeyDown(e: KeyboardEvent): void {
        switch (e.keyCode) {
            case KeyCode.RIGHT:
            case KeyCode.LEFT:
                if (!this.eHeader.contains(document.activeElement)) { return; }

                const currentPosition = this.items.indexOf(this.activeItem);
                const nextPosition = e.keyCode === KeyCode.RIGHT ? Math.min(currentPosition + 1, this.items.length - 1) : Math.max(currentPosition - 1, 0);

                if (currentPosition === nextPosition) { return; }

                e.preventDefault();

                const nextItem = this.items[nextPosition];

                this.showItemWrapper(nextItem);
                nextItem.eHeaderButton.focus();
                break;
            case KeyCode.UP:
            case KeyCode.DOWN:
                e.stopPropagation();
                break;
        }
    }

    protected onTabKeyDown(e: KeyboardEvent) {
        if (e.defaultPrevented) { return; }

        const { focusController, eHeader, eBody, activeItem } = this;
        const activeElement = document.activeElement as HTMLElement;

        e.preventDefault();

        if (eHeader.contains(activeElement)) {
            // focus is in header, move into body of popup
            focusController.focusInto(eBody, e.shiftKey);
        } else {
            // focus is in body, establish if it should return to header
            if (focusController.isFocusUnderManagedComponent(eBody)) {
                // focus was in a managed focus component and has now left, so we can return to the header
                activeItem.eHeaderButton.focus();
            } else {
                const nextEl = focusController.findNextFocusableElement(eBody, false, e.shiftKey);

                if (nextEl) {
                    // if another element exists in the body that can be focussed, go to that
                    nextEl.focus();
                } else {
                    // otherwise return to the header
                    activeItem.eHeaderButton.focus();
                }
            }
        }
    }

    public setAfterAttachedParams(params: IAfterGuiAttachedParams): void {
        this.afterAttachedParams = params;
    }

    public getMinDimensions(): { width: number, height: number; } {
        const eDummyContainer = this.getGui().cloneNode(true) as HTMLElement;
        const eDummyBody = eDummyContainer.querySelector('[ref="eBody"]') as HTMLElement;

        // position fixed, so it isn't restricted to the boundaries of the parent
        eDummyContainer.style.position = 'fixed';

        // we put the dummy into the body container, so it will inherit all the
        // css styles that the real cells are inheriting
        this.getGui().appendChild(eDummyContainer);

        let minWidth = 0;
        let minHeight = 0;

        this.items.forEach((itemWrapper: TabbedItemWrapper) => {
            clearElement(eDummyBody);

            const eClone: HTMLElement = itemWrapper.tabbedItem.bodyPromise.resolveNow(null, body => body.cloneNode(true)) as HTMLElement;
            if (eClone == null) { return; }

            eDummyBody.appendChild(eClone);

            if (minWidth < eDummyContainer.offsetWidth) {
                minWidth = eDummyContainer.offsetWidth;
            }

            if (minHeight < eDummyContainer.offsetHeight) {
                minHeight = eDummyContainer.offsetHeight;
            }
        });

        this.getGui().removeChild(eDummyContainer);

        return { height: minHeight, width: minWidth };
    }

    public showFirstItem(): void {
        if (this.items.length > 0) {
            this.showItemWrapper(this.items[0]);
        }
    }

    private addItem(item: TabbedItem): void {
        const eHeaderButton = document.createElement('span');
        eHeaderButton.setAttribute('tabIndex', '-1');
        eHeaderButton.setAttribute('role', 'menuitem');
        eHeaderButton.appendChild(item.title);
        addCssClass(eHeaderButton, 'ag-tab');
        this.eHeader.appendChild(eHeaderButton);
        setAriaLabel(eHeaderButton, item.titleLabel);

        const wrapper: TabbedItemWrapper = {
            tabbedItem: item,
            eHeaderButton: eHeaderButton
        };
        this.items.push(wrapper);

        eHeaderButton.addEventListener('click', this.showItemWrapper.bind(this, wrapper));
    }

    public showItem(tabbedItem: TabbedItem): void {
        const itemWrapper = find(this.items, wrapper => wrapper.tabbedItem === tabbedItem);

        if (itemWrapper) {
            this.showItemWrapper(itemWrapper);
        }
    }

    private showItemWrapper(wrapper: TabbedItemWrapper): void {
        if (this.params.onItemClicked) {
            this.params.onItemClicked({ item: wrapper.tabbedItem });
        }

        if (this.activeItem === wrapper) {
            callIfPresent(this.params.onActiveItemClicked);
            return;
        }

        clearElement(this.eBody);

        wrapper.tabbedItem.bodyPromise.then(body => {
<<<<<<< HEAD
            this.eBody.appendChild(body);
            const onlyUnmanaged = !this.focusController.isKeyboardFocus();
=======
            this.eBody.appendChild(body!);
            const onlyUnmanaged = !this.focusController.isKeyboardMode();
>>>>>>> 338ea6d7

            this.focusController.focusInto(this.eBody, false, onlyUnmanaged);

            if (wrapper.tabbedItem.afterAttachedCallback) {
                wrapper.tabbedItem.afterAttachedCallback(this.afterAttachedParams);
            }
        });

        if (this.activeItem) {
            removeCssClass(this.activeItem.eHeaderButton, 'ag-tab-selected');
        }

        addCssClass(wrapper.eHeaderButton, 'ag-tab-selected');

        this.activeItem = wrapper;
    }
}

export interface TabbedLayoutParams {
    items: TabbedItem[];
    cssClass?: string;
    onItemClicked?: Function;
    onActiveItemClicked?: Function;
}

export interface TabbedItem {
    title: Element;
    titleLabel: string;
    bodyPromise: AgPromise<HTMLElement>;
    name: string;
    afterAttachedCallback?: (params: IAfterGuiAttachedParams) => void;
}

interface TabbedItemWrapper {
    tabbedItem: TabbedItem;
    eHeaderButton: HTMLElement;
}<|MERGE_RESOLUTION|>--- conflicted
+++ resolved
@@ -174,13 +174,8 @@
         clearElement(this.eBody);
 
         wrapper.tabbedItem.bodyPromise.then(body => {
-<<<<<<< HEAD
-            this.eBody.appendChild(body);
-            const onlyUnmanaged = !this.focusController.isKeyboardFocus();
-=======
             this.eBody.appendChild(body!);
             const onlyUnmanaged = !this.focusController.isKeyboardMode();
->>>>>>> 338ea6d7
 
             this.focusController.focusInto(this.eBody, false, onlyUnmanaged);
 
