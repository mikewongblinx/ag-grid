--- conflicted
+++ resolved
@@ -112,11 +112,7 @@
                     resolve();
                 }
 
-<<<<<<< HEAD
-                (filter.setModel(newModel) || Promise.resolve()).then(() => resolve());
-=======
                 (filter!.setModel(newModel) || AgPromise.resolve()).then(() => resolve());
->>>>>>> 338ea6d7
             });
         });
     }
@@ -373,11 +369,7 @@
         return node => this.valueService.getValue(column, node, true);
     }
 
-<<<<<<< HEAD
-    public getFilterComponent(column: Column, source: FilterRequestSource, createIfDoesNotExist = true): Promise<IFilterComp> {
-=======
     public getFilterComponent(column: Column, source: FilterRequestSource, createIfDoesNotExist = true): AgPromise<IFilterComp> | null {
->>>>>>> 338ea6d7
         if (createIfDoesNotExist) {
             return this.getOrCreateFilterWrapper(column, source).filterPromise;
         }
@@ -410,11 +402,7 @@
         return this.allAdvancedFilters.get(column.getColId());
     }
 
-<<<<<<< HEAD
-    private createFilterInstance(column: Column, $scope: any): Promise<IFilterComp> {
-=======
     private createFilterInstance(column: Column, $scope: any): AgPromise<IFilterComp> | null {
->>>>>>> 338ea6d7
         const defaultFilter =
             ModuleRegistry.isRegistered(ModuleNames.SetFilterModule) ? 'agSetColumnFilter' : 'agTextColumnFilter';
 
@@ -494,15 +482,9 @@
 
         eFilterGui.className = 'ag-filter';
 
-<<<<<<< HEAD
-        filterWrapper.guiPromise = new Promise<HTMLElement>(resolve => {
-            filterWrapper.filterPromise.then(filter => {
-                let guiFromFilter = filter.getGui();
-=======
         filterWrapper.guiPromise = new AgPromise<HTMLElement>(resolve => {
             filterWrapper.filterPromise!.then(filter => {
                 let guiFromFilter = filter!.getGui();
->>>>>>> 338ea6d7
 
                 if (!exists(guiFromFilter)) {
                     console.warn(`getGui method from filter returned ${guiFromFilter}, it should be a DOM element or an HTML template string.`);
@@ -566,13 +548,8 @@
     }
 
     private disposeFilterWrapper(filterWrapper: FilterWrapper, source: ColumnEventType): void {
-<<<<<<< HEAD
-        filterWrapper.filterPromise.then(filter => {
-            (filter.setModel(null) || Promise.resolve()).then(() => {
-=======
         filterWrapper.filterPromise!.then(filter => {
             (filter!.setModel(null) || AgPromise.resolve()).then(() => {
->>>>>>> 338ea6d7
                 this.getContext().destroyBean(filter);
 
                 filterWrapper.column.setFilterActive(false, source);
@@ -600,13 +577,7 @@
 export interface FilterWrapper {
     compiledElement: any;
     column: Column;
-<<<<<<< HEAD
-    filterPromise: Promise<IFilterComp>;
-    scope: any;
-    guiPromise: Promise<HTMLElement>;
-=======
     filterPromise: AgPromise<IFilterComp> | null;
     scope: any;
     guiPromise: AgPromise<HTMLElement | null>;
->>>>>>> 338ea6d7
 }