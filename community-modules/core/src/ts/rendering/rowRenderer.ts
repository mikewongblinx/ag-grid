--- conflicted
+++ resolved
@@ -45,9 +45,7 @@
     [id: string]: RowNode;
 }
 
-<<<<<<< HEAD
 const DEFAULT_KEEP_DETAIL_ROW_COUNT = 10;
-=======
 export interface GetCellsParams<TData = any> {
     /** Optional list of row nodes to restrict operation to */
     rowNodes?: RowNode<TData>[];
@@ -75,7 +73,6 @@
     /** Row nodes to redraw */
     rowNodes?: RowNode<TData>[];
 }
->>>>>>> 44151b7a
 
 @Bean("rowRenderer")
 export class RowRenderer extends BeanStub {
@@ -146,7 +143,7 @@
                 doOnce(() => console.warn('AG Grid: The feature Sticky Row Groups only works with the Client Side Row Model'), 'rowRenderer.stickyWorksWithCsrmOnly');
             } else if (this.gridOptionsService.is('treeData')) {
                 doOnce(() => console.warn('AG Grid: The feature Sticky Row Groups does not work with Tree Data.'), 'rowRenderer.stickyDoesNotWorkWithTreeData');
-            }  else {
+            } else {
                 this.stickyRowFeature = this.createManagedBean(new StickyRowFeature(
                     this.createRowCon.bind(this),
                     this.destroyRowCtrls.bind(this)
@@ -694,10 +691,10 @@
         return res;
     }
 
-    private mapRowNodes(rowNodes?: RowNode[] | null): {top: RowNodeMap, bottom: RowNodeMap, normal: RowNodeMap} | undefined {
+    private mapRowNodes(rowNodes?: RowNode[] | null): { top: RowNodeMap, bottom: RowNodeMap, normal: RowNodeMap } | undefined {
         if (!rowNodes) { return; }
 
-        const res: {top: RowNodeMap, bottom: RowNodeMap, normal: RowNodeMap} = {
+        const res: { top: RowNodeMap, bottom: RowNodeMap, normal: RowNodeMap } = {
             top: {},
             bottom: {},
             normal: {}
@@ -717,7 +714,7 @@
         return res;
     }
 
-    private isRowInMap(rowNode: RowNode, rowIdsMap: {top: RowNodeMap, bottom: RowNodeMap, normal: RowNodeMap}): boolean {
+    private isRowInMap(rowNode: RowNode, rowIdsMap: { top: RowNodeMap, bottom: RowNodeMap, normal: RowNodeMap }): boolean {
         // skip this row if it is missing from the provided list
         const id = rowNode.id!;
         const floating = rowNode.rowPinned;
@@ -1133,7 +1130,7 @@
             let lastPixel: number;
             do {
                 const paginationOffset = this.paginationProxy.getPixelOffset();
-                const {pageFirstPixel, pageLastPixel} = this.paginationProxy.getCurrentPagePixelRange();
+                const { pageFirstPixel, pageLastPixel } = this.paginationProxy.getCurrentPagePixelRange();
                 const divStretchOffset = this.rowContainerHeightService.getDivStretchOffset();
 
                 const bodyVRange = gridBodyCtrl.getScrollFeature().getVScrollPosition();
@@ -1318,7 +1315,7 @@
 
     public getRowByPosition(rowPosition: RowPosition): RowCtrl | null {
         let rowCtrl: RowCtrl | null;
-        const {rowIndex} = rowPosition;
+        const { rowIndex } = rowPosition;
         switch (rowPosition.rowPinned) {
             case Constants.PINNED_TOP:
                 rowCtrl = this.topRowCtrls[rowIndex];
