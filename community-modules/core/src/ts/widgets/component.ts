--- conflicted
+++ resolved
@@ -2,10 +2,6 @@
 import { Autowired, PostConstruct, PreConstruct } from "../context/context";
 import { AgStackComponentsRegistry } from "../components/agStackComponentsRegistry";
 import { BeanStub } from "../context/beanStub";
-<<<<<<< HEAD
-import { getFunctionName } from "../utils/function";
-import { _, NumberSequence } from "../utils";
-=======
 import { NumberSequence } from "../utils";
 import {
     isNodeOrElement,
@@ -20,7 +16,6 @@
 } from '../utils/dom';
 import { forEach } from '../utils/array';
 import { getFunctionName } from '../utils/function';
->>>>>>> f4d4eb62
 
 const compIdSequence = new NumberSequence();
 
