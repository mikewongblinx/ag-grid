import { IRowModel, RowBounds } from "../interfaces/iRowModel";
import { BeanStub } from "../context/beanStub";
import {AgGridEvent, Events, ModelUpdatedEvent, PaginationChangedEvent} from "../events";
import { RowNode } from "../entities/rowNode";
import { Autowired, Bean, PostConstruct } from "../context/context";
import { ColumnApi } from "../columnController/columnApi";
import { GridApi } from "../gridApi";
import { missing, exists } from "../utils/generic";
import { isNumeric } from "../utils/number";
import { RowPosition } from "../entities/rowPosition";

@Bean('paginationProxy')
export class PaginationProxy extends BeanStub {

    @Autowired('rowModel') private rowModel: IRowModel;
    @Autowired('columnApi') private columnApi: ColumnApi;
    @Autowired('gridApi') private gridApi: GridApi;

    private active: boolean;
    private paginateChildRows: boolean;

    private pageSize: number;

    private totalPages: number;
    private currentPage = 0;

    private topDisplayedRowIndex = 0;
    private bottomDisplayedRowIndex = 0;
    private pixelOffset = 0;
    private topRowBounds: RowBounds;
    private bottomRowBounds: RowBounds;

    private masterRowCount: number = 0;

    @PostConstruct
    private postConstruct() {
        this.active = this.gridOptionsWrapper.isPagination();
        this.paginateChildRows = this.gridOptionsWrapper.isPaginateChildRows();

        this.addManagedListener(this.eventService, Events.EVENT_MODEL_UPDATED, this.onModelUpdated.bind(this));
        this.addManagedListener(this.gridOptionsWrapper, 'paginationPageSize', this.onPaginationPageSizeChanged.bind(this));

        this.onModelUpdated();
    }

    public ensureRowHeightsValid(startPixel: number, endPixel: number, startLimitIndex: number, endLimitIndex: number): boolean {
        const res = this.rowModel.ensureRowHeightsValid(startPixel, endPixel, this.getPageFirstRow(), this.getPageLastRow());
        if (res) {
            this.calculatePages();
        }
        return res;
    }

    private onModelUpdated(modelUpdatedEvent?: ModelUpdatedEvent): void {
        this.calculatePages();
        const paginationChangedEvent: PaginationChangedEvent = {
            type: Events.EVENT_PAGINATION_CHANGED,
            animate: modelUpdatedEvent ? modelUpdatedEvent.animate : false,
            newData: modelUpdatedEvent ? modelUpdatedEvent.newData : false,
            newPage: modelUpdatedEvent ? modelUpdatedEvent.newPage : false,
            keepRenderedRows: modelUpdatedEvent ? modelUpdatedEvent.keepRenderedRows : false,
            api: this.gridApi,
            columnApi: this.columnApi
        };
        this.eventService.dispatchEvent(paginationChangedEvent);
    }

    private onPaginationPageSizeChanged(): void {
        this.calculatePages();
        const paginationChangedEvent: PaginationChangedEvent = {
            type: Events.EVENT_PAGINATION_CHANGED,
            animate: false,
            newData: false,
            newPage: false,
            // important to keep rendered rows, otherwise every time grid is resized,
            // we would destroy all the rows.
            keepRenderedRows: true,
            api: this.gridApi,
            columnApi: this.columnApi
        };
        this.eventService.dispatchEvent(paginationChangedEvent);
    }

    public goToPage(page: number): void {
        if (!this.active || this.currentPage === page) { return; }

        this.currentPage = page;
        const event: ModelUpdatedEvent = {
            type: Events.EVENT_MODEL_UPDATED,
            animate: false,
            keepRenderedRows: false,
            newData: false,
            newPage: true,
            api: this.gridApi,
            columnApi: this.columnApi
        };
        this.onModelUpdated(event);
    }

    public getPixelOffset(): number {
        return this.pixelOffset;
    }

    public getRow(index: number): RowNode | null {
        return this.rowModel.getRow(index);
    }

    public getRowNode(id: string): RowNode | null {
        return this.rowModel.getRowNode(id);
    }

    public getRowIndexAtPixel(pixel: number): number {
        return this.rowModel.getRowIndexAtPixel(pixel);
    }

    public getCurrentPageHeight(): number {
        if (missing(this.topRowBounds) || missing(this.bottomRowBounds)) {
            return 0;
        }
        return Math.max(this.bottomRowBounds.rowTop + this.bottomRowBounds.rowHeight - this.topRowBounds.rowTop, 0);
    }

    public isRowPresent(rowNode: RowNode): boolean {
        if (!this.rowModel.isRowPresent(rowNode)) {
            return false;
        }
        const nodeIsInPage = rowNode.rowIndex >= this.topDisplayedRowIndex && rowNode.rowIndex <= this.bottomDisplayedRowIndex;
        return nodeIsInPage;
    }

    public isEmpty(): boolean {
        return this.rowModel.isEmpty();
    }

    public isRowsToRender(): boolean {
        return this.rowModel.isRowsToRender();
    }

    public getNodesInRangeForSelection(firstInRange: RowNode, lastInRange: RowNode): RowNode[] {
        return this.rowModel.getNodesInRangeForSelection(firstInRange, lastInRange);
    }

    public forEachNode(callback: (rowNode: RowNode, index: number) => void): void {
        return this.rowModel.forEachNode(callback);
    }

    public getType(): string {
        return this.rowModel.getType();
    }

    public getRowBounds(index: number): RowBounds {
        const res = this.rowModel.getRowBounds(index);
        res.rowIndex = index;
        return res;
    }

    public getPageFirstRow(): number {
        return this.topRowBounds ? this.topRowBounds.rowIndex : -1;
    }

    public getPageLastRow(): number {
        return this.bottomRowBounds ? this.bottomRowBounds.rowIndex : -1;
    }

    public getRowCount(): number {
        return this.rowModel.getRowCount();
    }

    public getPageForIndex(index: number): number {
        return Math.floor(index / this.pageSize);
    }

    public goToPageWithIndex(index: any): void {
        if (!this.active) { return; }

        const pageNumber = this.getPageForIndex(index);
        this.goToPage(pageNumber);
    }

    public isRowInPage(row: RowPosition): boolean {
        if (!this.active) { return true; }
        const rowPage = this.getPageForIndex(row.rowIndex);
        return rowPage === this.currentPage;
    }

    public isLastPageFound(): boolean {
        return this.rowModel.isLastRowFound();
    }

    public getCurrentPage(): number {
        return this.currentPage;
    }

    public goToNextPage(): void {
        this.goToPage(this.currentPage + 1);
    }

    public goToPreviousPage(): void {
        this.goToPage(this.currentPage - 1);
    }

    public goToFirstPage(): void {
        this.goToPage(0);
    }

    public goToLastPage(): void {
        const rowCount = this.rowModel.getRowCount();
        const lastPage = Math.floor(rowCount / this.pageSize);
        this.goToPage(lastPage);
    }

    public getPageSize(): number {
        return this.pageSize;
    }

    public getTotalPages(): number {
        return this.totalPages;
    }

    private setPageSize(): void {
        // show put this into super class
<<<<<<< HEAD
        this.pageSize = this.gridOptionsWrapper.getPaginationPageSize();
        if (!(this.pageSize >= 1)) {
=======
        this.pageSize = this.gridOptionsWrapper.getPaginationPageSize()!;
        if (this.pageSize == null || this.pageSize < 1) {
>>>>>>> 338ea6d7
            this.pageSize = 100;
        }
    }

    private calculatePages(): void {

        if (this.active) {
            this.setPageSize();
            if (this.paginateChildRows) {
                this.calculatePagesAllRows();
            } else {
                this.calculatePagesMasterRowsOnly();
            }
        } else {
            this.calculatedPagesNotActive();
        }

        this.topRowBounds = this.rowModel.getRowBounds(this.topDisplayedRowIndex);
        if (this.topRowBounds) {
            this.topRowBounds.rowIndex = this.topDisplayedRowIndex;
        }

        this.bottomRowBounds = this.rowModel.getRowBounds(this.bottomDisplayedRowIndex);
        if (this.bottomRowBounds) {
            this.bottomRowBounds.rowIndex = this.bottomDisplayedRowIndex;
        }

        this.setPixelOffset(exists(this.topRowBounds) ? this.topRowBounds.rowTop : 0);
    }

    private setPixelOffset(value: number): void {
        if (this.pixelOffset === value) { return; }

        this.pixelOffset = value;
        this.eventService.dispatchEvent({type: Events.EVENT_PAGINATION_PIXEL_OFFSET_CHANGED});
    }

    private setZeroRows(): void {
        this.masterRowCount = 0;
        this.topDisplayedRowIndex = 0;
        this.bottomDisplayedRowIndex = -1;
        this.currentPage = 0;
        this.totalPages = 0;
    }

    private calculatePagesMasterRowsOnly(): void {

        // const csrm = <ClientSideRowModel> this.rowModel;
        // const rootNode = csrm.getRootNode();
        // const masterRows = rootNode.childrenAfterSort;

        this.masterRowCount = this.rowModel.getTopLevelRowCount();

        // we say <=0 (rather than =0) as viewport returns -1 when no rows
        if (this.masterRowCount <= 0) {
            this.setZeroRows();
            return;
        }

        const masterLastRowIndex = this.masterRowCount - 1;

        this.totalPages = Math.floor((masterLastRowIndex) / this.pageSize) + 1;

        if (this.currentPage >= this.totalPages) {
            this.currentPage = this.totalPages - 1;
        }

        if (!isNumeric(this.currentPage) || this.currentPage < 0) {
            this.currentPage = 0;
        }

        const masterPageStartIndex = this.pageSize * this.currentPage;
        let masterPageEndIndex = (this.pageSize * (this.currentPage + 1)) - 1;

        if (masterPageEndIndex > masterLastRowIndex) {
            masterPageEndIndex = masterLastRowIndex;
        }

        this.topDisplayedRowIndex = this.rowModel.getTopLevelRowDisplayedIndex(masterPageStartIndex);
        // masterRows[masterPageStartIndex].rowIndex;

        if (masterPageEndIndex === masterLastRowIndex) {
            // if showing the last master row, then we want to show the very last row of the model
            this.bottomDisplayedRowIndex = this.rowModel.getRowCount() - 1;
        } else {
            const firstIndexNotToShow = this.rowModel.getTopLevelRowDisplayedIndex(masterPageEndIndex + 1);
            //masterRows[masterPageEndIndex + 1].rowIndex;
            // this gets the index of the last child - eg current row is open, we want to display all children,
            // the index of the last child is one less than the index of the next parent row.
            this.bottomDisplayedRowIndex = firstIndexNotToShow - 1;
        }
    }

    public getMasterRowCount(): number {
        return this.masterRowCount;
    }

    private calculatePagesAllRows(): void {
        this.masterRowCount = this.rowModel.getRowCount();

        if (this.masterRowCount === 0) {
            this.setZeroRows();
            return;
        }

        const maxRowIndex = this.masterRowCount - 1;

        this.totalPages = Math.floor((maxRowIndex) / this.pageSize) + 1;

        if (this.currentPage >= this.totalPages) {
            this.currentPage = this.totalPages - 1;
        }

        if (!isNumeric(this.currentPage) || this.currentPage < 0) {
            this.currentPage = 0;
        }

        this.topDisplayedRowIndex = this.pageSize * this.currentPage;
        this.bottomDisplayedRowIndex = (this.pageSize * (this.currentPage + 1)) - 1;

        if (this.bottomDisplayedRowIndex > maxRowIndex) {
            this.bottomDisplayedRowIndex = maxRowIndex;
        }
    }

    private calculatedPagesNotActive(): void {
        this.pageSize = this.rowModel.getRowCount();
        this.totalPages = 1;
        this.currentPage = 0;
        this.topDisplayedRowIndex = 0;
        this.bottomDisplayedRowIndex = this.rowModel.getRowCount() - 1;
    }
}<|MERGE_RESOLUTION|>--- conflicted
+++ resolved
@@ -219,13 +219,8 @@
 
     private setPageSize(): void {
         // show put this into super class
-<<<<<<< HEAD
-        this.pageSize = this.gridOptionsWrapper.getPaginationPageSize();
-        if (!(this.pageSize >= 1)) {
-=======
         this.pageSize = this.gridOptionsWrapper.getPaginationPageSize()!;
         if (this.pageSize == null || this.pageSize < 1) {
->>>>>>> 338ea6d7
             this.pageSize = 100;
         }
     }
