import { ColumnModel } from "../../columns/columnModel";
import { Constants } from "../../constants/constants";
import { BeanStub } from "../../context/beanStub";
import { Autowired } from "../../context/context";
import { CtrlsService } from "../../ctrlsService";
import { Column, ColumnPinnedType } from "../../entities/column";
import { IHeaderColumn } from "../../entities/iHeaderColumn";
import { Events } from "../../eventKeys";
import { CenterWidthFeature } from "../../gridBodyComp/centerWidthFeature";
import { PinnedWidthService } from "../../gridBodyComp/pinnedWidthService";
import { ScrollVisibleService } from "../../gridBodyComp/scrollVisibleService";
import { NumberSequence } from "../../utils";
import { BodyDropTarget } from "../columnDrag/bodyDropTarget";
import { HeaderRowType } from "../row/headerRowComp";
import { HeaderRowCtrl } from "../row/headerRowCtrl";
import { FocusService } from "../../focusService";
import { HeaderPosition } from "../common/headerPosition";
import { ColumnGroup } from "../../entities/columnGroup";
import { HeaderCellCtrl } from "../cells/column/headerCellCtrl";
import { HeaderGroupCellCtrl } from "../cells/columnGroup/headerGroupCellCtrl";

export interface IHeaderRowContainerComp {
    setCenterWidth(width: string): void;
    setContainerTransform(transform: string): void;
    setPinnedContainerWidth(width: string): void;
    setDisplayed(displayed: boolean): void;
    setCtrls(ctrls: HeaderRowCtrl[]): void;
}

export class HeaderRowContainerCtrl extends BeanStub {

    @Autowired('ctrlsService') private ctrlsService: CtrlsService;
    @Autowired('scrollVisibleService') private scrollVisibleService: ScrollVisibleService;
    @Autowired('pinnedWidthService') private pinnedWidthService: PinnedWidthService;
    @Autowired('columnModel') private columnModel: ColumnModel;
    @Autowired('focusService') public focusService: FocusService;

    private pinned: ColumnPinnedType;
    private comp: IHeaderRowContainerComp;
    private hidden: boolean = false;

    private filtersRowCtrl: HeaderRowCtrl | undefined;
    private columnsRowCtrl: HeaderRowCtrl | undefined;
    private groupsRowCtrls: HeaderRowCtrl[] = [];
    private eViewport: HTMLElement;

    constructor(pinned: ColumnPinnedType) {
        super();
        this.pinned = pinned;
    }

    public setComp(comp: IHeaderRowContainerComp, eGui: HTMLElement): void {
        this.comp = comp;
        this.eViewport = eGui;

        this.setupCenterWidth();
        this.setupPinnedWidth();

        this.setupDragAndDrop(this.eViewport);

        this.addManagedListener(this.eventService, Events.EVENT_GRID_COLUMNS_CHANGED, this.onGridColumnsChanged.bind(this));
        this.addManagedListener(this.eViewport, 'scroll', this.resetScrollLeft.bind(this));

        this.ctrlsService.registerHeaderContainer(this, this.pinned);

        if (this.columnModel.isReady()) {
            this.refresh();
        }
    }

    private setupDragAndDrop(dropContainer: HTMLElement): void {
        const bodyDropTarget = new BodyDropTarget(this.pinned, dropContainer);
        this.createManagedBean(bodyDropTarget);
    }

    public refresh(keepColumns = false): void {
        const sequence = new NumberSequence();
        const focusedHeaderPosition = this.focusService.getFocusHeaderToUseAfterRefresh();

        const refreshColumnGroups = () => {
            const groupRowCount = this.columnModel.getHeaderRowCount() - 1;

            this.groupsRowCtrls = this.destroyBeans(this.groupsRowCtrls);

            for (let i = 0; i < groupRowCount; i++) {
                const ctrl = this.createBean(new HeaderRowCtrl(sequence.next(), this.pinned, HeaderRowType.COLUMN_GROUP));
                this.groupsRowCtrls.push(ctrl);
            }
        };

        const refreshColumns = () => {
            const rowIndex = sequence.next();

            const needNewInstance = !this.hidden && (this.columnsRowCtrl == null || !keepColumns || this.columnsRowCtrl.getRowIndex() !== rowIndex);
            const shouldDestroyInstance = needNewInstance || this.hidden;

            if (shouldDestroyInstance) {
                this.columnsRowCtrl = this.destroyBean(this.columnsRowCtrl);
            }

            if (needNewInstance) {
                this.columnsRowCtrl = this.createBean(new HeaderRowCtrl(rowIndex, this.pinned, HeaderRowType.COLUMN));
            }

        };

        const refreshFilters = () => {
            const includeFloatingFilter = this.columnModel.hasFloatingFilters() && !this.hidden;

            const destroyPreviousComp = () => {
                this.filtersRowCtrl = this.destroyBean(this.filtersRowCtrl);
            };

            if (!includeFloatingFilter) {
                destroyPreviousComp();
                return;
            }

            const rowIndex = sequence.next();

            if (this.filtersRowCtrl) {
                const rowIndexMismatch = this.filtersRowCtrl.getRowIndex() !== rowIndex;
                if (!keepColumns || rowIndexMismatch) {
                    destroyPreviousComp();
                }
            }

            if (!this.filtersRowCtrl) {
                this.filtersRowCtrl = this.createBean(new HeaderRowCtrl(rowIndex, this.pinned, HeaderRowType.FLOATING_FILTER));
            }
        };

        refreshColumnGroups();
        refreshColumns();
        refreshFilters();

        const allCtrls = this.getAllCtrls();
        this.comp.setCtrls(allCtrls);

        this.restoreFocusOnHeader(focusedHeaderPosition);
    }

    private restoreFocusOnHeader(position: HeaderPosition | null): void {
        if (position == null || position.column.getPinned() != this.pinned) { return; }

        this.focusService.focusHeaderPosition({ headerPosition: position });
    }

    private getAllCtrls(): HeaderRowCtrl[] {
        const res: HeaderRowCtrl[] = [...this.groupsRowCtrls];

        if (this.columnsRowCtrl) {
            res.push(this.columnsRowCtrl);
        }

        if (this.filtersRowCtrl) {
            res.push(this.filtersRowCtrl);
        }

        return res;
    }

    // grid cols have changed - this also means the number of rows in the header can have
    // changed. so we remove all the old rows and insert new ones for a complete refresh
    private onGridColumnsChanged() {
        this.refresh(true);
    }

    private setupCenterWidth(): void {
        if (this.pinned != null) { return; }

        this.createManagedBean(new CenterWidthFeature(width => this.comp.setCenterWidth(`${width}px`)));
    }

    public setHorizontalScroll(offset: number): void {
        this.comp.setContainerTransform(`translateX(${offset}px)`);
    }

    private resetScrollLeft(): void {
        this.eViewport.scrollLeft = 0;
    }

    private setupPinnedWidth(): void {
        if (this.pinned == null) { return; }

        const pinningLeft = this.pinned === Constants.PINNED_LEFT;
        const pinningRight = this.pinned === Constants.PINNED_RIGHT;

        this.hidden = true;

        const listener = () => {
            const width = pinningLeft ? this.pinnedWidthService.getPinnedLeftWidth() : this.pinnedWidthService.getPinnedRightWidth();
            if (width == null) { return; } // can happen at initialisation, width not yet set

<<<<<<< HEAD
            const hidden = width == 0;
            const isRtl = this.gridOptionsService.is('enableRtl');
=======
            const hidden = (width == 0);
            const hiddenChanged = this.hidden !== hidden;
            const isRtl = this.gridOptionsWrapper.isEnableRtl();
>>>>>>> 9373c264
            const scrollbarWidth = this.gridOptionsWrapper.getScrollbarWidth();

            // if there is a scroll showing (and taking up space, so Windows, and not iOS)
            // in the body, then we add extra space to keep header aligned with the body,
            // as body width fits the cols and the scrollbar
            const addPaddingForScrollbar = this.scrollVisibleService.isVerticalScrollShowing() && ((isRtl && pinningLeft) || (!isRtl && pinningRight));
            const widthWithPadding = addPaddingForScrollbar ? width + scrollbarWidth : width;

            this.comp.setPinnedContainerWidth(`${widthWithPadding}px`);
            this.comp.setDisplayed(!hidden);

            if (hiddenChanged) {
                this.hidden = hidden;
                this.refresh();
            }
        };

        this.addManagedListener(this.eventService, Events.EVENT_LEFT_PINNED_WIDTH_CHANGED, listener);
        this.addManagedListener(this.eventService, Events.EVENT_RIGHT_PINNED_WIDTH_CHANGED, listener);
        this.addManagedListener(this.eventService, Events.EVENT_SCROLL_VISIBILITY_CHANGED, listener);
        this.addManagedListener(this.eventService, Events.EVENT_SCROLLBAR_WIDTH_CHANGED, listener);
    }

    public getHeaderCtrlForColumn(column: Column): HeaderCellCtrl | undefined;
    public getHeaderCtrlForColumn(column: ColumnGroup): HeaderGroupCellCtrl | undefined;
    public getHeaderCtrlForColumn(column: any): any {
        if (column instanceof Column) {
            if (!this.columnsRowCtrl) { return; }
            return this.columnsRowCtrl.getHeaderCellCtrl(column);
        }

        if (this.groupsRowCtrls.length === 0) { return; }

        for (let i = 0; i < this.groupsRowCtrls.length; i++) {
            const ctrl = this.groupsRowCtrls[i].getHeaderCellCtrl(column);

            if (ctrl) { return ctrl; }
        }
    }

    /* tslint:disable */
    public getHtmlElementForColumnHeader(column: ColumnGroup): HTMLElement | null;
    public getHtmlElementForColumnHeader(column: Column): HTMLElement | null;
    public getHtmlElementForColumnHeader(column: any): any {
    /* tslint:enable */
        const cellCtrl = this.getHeaderCtrlForColumn(column);

        if (!cellCtrl) { return null; }

        return cellCtrl.getGui();
    }

    public getRowType(rowIndex: number): HeaderRowType | undefined {
        const allCtrls = this.getAllCtrls();
        const ctrl = allCtrls[rowIndex];
        return ctrl ? ctrl.getType() : undefined;
    }

    public focusHeader(rowIndex: number, column: IHeaderColumn, event?: KeyboardEvent): boolean {
        const allCtrls = this.getAllCtrls();
        const ctrl = allCtrls[rowIndex];
        if (!ctrl) { return false; }

        return ctrl.focusHeader(column, event);
    }

    public getRowCount(): number {
        return this.getAllCtrls().length;
    }
}<|MERGE_RESOLUTION|>--- conflicted
+++ resolved
@@ -192,14 +192,9 @@
             const width = pinningLeft ? this.pinnedWidthService.getPinnedLeftWidth() : this.pinnedWidthService.getPinnedRightWidth();
             if (width == null) { return; } // can happen at initialisation, width not yet set
 
-<<<<<<< HEAD
-            const hidden = width == 0;
-            const isRtl = this.gridOptionsService.is('enableRtl');
-=======
             const hidden = (width == 0);
             const hiddenChanged = this.hidden !== hidden;
             const isRtl = this.gridOptionsWrapper.isEnableRtl();
->>>>>>> 9373c264
             const scrollbarWidth = this.gridOptionsWrapper.getScrollbarWidth();
 
             // if there is a scroll showing (and taking up space, so Windows, and not iOS)
@@ -244,7 +239,7 @@
     public getHtmlElementForColumnHeader(column: ColumnGroup): HTMLElement | null;
     public getHtmlElementForColumnHeader(column: Column): HTMLElement | null;
     public getHtmlElementForColumnHeader(column: any): any {
-    /* tslint:enable */
+        /* tslint:enable */
         const cellCtrl = this.getHeaderCtrlForColumn(column);
 
         if (!cellCtrl) { return null; }
