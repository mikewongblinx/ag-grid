--- conflicted
+++ resolved
@@ -4,7 +4,6 @@
 import { ServerSideTransaction } from "../interfaces/serverSideTransaction";
 import { CellPosition } from "./cellPosition";
 import { Column } from "./column";
-import { ServerSideGroupLevelParams } from "./gridOptions";
 import { RowNode } from "./rowNode";
 
 export interface GetContextMenuItemsParams<TData = any> extends AgGridCommon<TData> {
@@ -123,11 +122,7 @@
     key: string;
 }
 
-<<<<<<< HEAD
-export interface GetServerSideStoreParamsParams<TData = any> extends AgGridCommon<TData> {
-=======
-export interface GetServerSideGroupLevelParamsParams extends AgGridCommon {
->>>>>>> 04f575cf
+export interface GetServerSideGroupLevelParamsParams extends AgGridCommon<any> {
     /** The level of the store. Top level is 0. */
     level: number;
     /** The Row Node for the group that got expanded, or undefined if top level (ie no parent) */
@@ -140,19 +135,15 @@
     pivotMode: boolean;
 }
 
-<<<<<<< HEAD
-export interface IsServerSideGroupOpenByDefaultParams<TData = any> extends AgGridCommon<TData> {
-=======
 /** @deprecated use GetServerSideGroupLevelParamsParams instead */
-export interface GetServerSideStoreParamsParams extends GetServerSideGroupLevelParamsParams {}
-
-export interface IsServerSideGroupOpenByDefaultParams extends AgGridCommon {
->>>>>>> 04f575cf
+export interface GetServerSideStoreParamsParams extends GetServerSideGroupLevelParamsParams { }
+
+export interface IsServerSideGroupOpenByDefaultParams extends AgGridCommon<any> {
     data: any;
     rowNode: RowNode;
 }
 
-export interface IsApplyServerSideTransactionParams<TData = any> extends AgGridCommon<TData> {
+export interface IsApplyServerSideTransactionParams extends AgGridCommon<any> {
     /** The transaction getting applied. */
     transaction: ServerSideTransaction;
     /** The parent RowNode, if transaction is applied to a group. */
