import { IHeaderColumn } from "./iHeaderColumn";
import { IProvidedColumn } from "./iProvidedColumn";
import {
    AbstractColDef,
    BaseColDefParams,
    ColDef,
    ColSpanParams,
    IAggFunc,
    ColumnFunctionCallbackParams,
    RowSpanParams,
    ColumnMenuTab
} from "./colDef";
import { EventService } from "../eventService";
import { Autowired, PostConstruct } from "../context/context";
import { GridOptionsWrapper } from "../gridOptionsWrapper";
import { ColumnUtils } from "../columns/columnUtils";
import { RowNode } from "./rowNode";
import { IEventEmitter } from "../interfaces/iEventEmitter";
import { ColumnEvent, ColumnEventType } from "../events";
import { ColumnGroup } from "./columnGroup";
import { ProvidedColumnGroup } from "./providedColumnGroup";
import { Constants } from "../constants/constants";
import { ModuleNames } from "../modules/moduleNames";
import { ModuleRegistry } from "../modules/moduleRegistry";
import { attrToNumber, attrToBoolean, exists, missing } from "../utils/generic";
import { doOnce } from "../utils/function";
import { mergeDeep } from "../utils/object";
import { GridOptionsService } from "../gridOptionsService";

export type ColumnPinnedType = 'left' | 'right' | boolean | null | undefined;

let instanceIdSequence = 0;

// Wrapper around a user provide column definition. The grid treats the column definition as ready only.
// This class contains all the runtime information about a column, plus some logic (the definition has no logic).
// This class implements both interfaces ColumnGroupChild and ProvidedColumnGroupChild as the class can
// appear as a child of either the original tree or the displayed tree. However the relevant group classes
// for each type only implements one, as each group can only appear in it's associated tree (eg ProvidedColumnGroup
// can only appear in OriginalColumn tree).
export class Column implements IHeaderColumn, IProvidedColumn, IEventEmitter {

    // + renderedHeaderCell - for making header cell transparent when moving
    public static EVENT_MOVING_CHANGED = 'movingChanged';
    // + renderedCell - changing left position
    public static EVENT_LEFT_CHANGED = 'leftChanged';
    // + renderedCell - changing width
    public static EVENT_WIDTH_CHANGED = 'widthChanged';
    // + renderedCell - for changing pinned classes
    public static EVENT_LAST_LEFT_PINNED_CHANGED = 'lastLeftPinnedChanged';
    public static EVENT_FIRST_RIGHT_PINNED_CHANGED = 'firstRightPinnedChanged';
    // + renderedColumn - for changing visibility icon
    public static EVENT_VISIBLE_CHANGED = 'visibleChanged';
    // + every time the filter changes, used in the floating filters
    public static EVENT_FILTER_CHANGED = 'filterChanged';
    // + renderedHeaderCell - marks the header with filter icon
    public static EVENT_FILTER_ACTIVE_CHANGED = 'filterActiveChanged';
    // + renderedHeaderCell - marks the header with sort icon
    public static EVENT_SORT_CHANGED = 'sortChanged';
    // + renderedHeaderCell - marks the header with sort icon
    public static EVENT_COL_DEF_CHANGED = 'colDefChanged';

    public static EVENT_MENU_VISIBLE_CHANGED = 'menuVisibleChanged';

    // + toolpanel, for gui updates
    public static EVENT_ROW_GROUP_CHANGED = 'columnRowGroupChanged';
    // + toolpanel, for gui updates
    public static EVENT_PIVOT_CHANGED = 'columnPivotChanged';
    // + toolpanel, for gui updates
    public static EVENT_VALUE_CHANGED = 'columnValueChanged';

    @Autowired('gridOptionsWrapper') private gridOptionsWrapper: GridOptionsWrapper;
    @Autowired('gridOptionsService') private gridOptionsService: GridOptionsService;
    @Autowired('columnUtils') private columnUtils: ColumnUtils;

    private readonly colId: any;
    private colDef: ColDef;

    // used by React (and possibly other frameworks) as key for rendering
    private instanceId = instanceIdSequence++;

    // We do NOT use this anywhere, we just keep a reference. this is to check object equivalence
    // when the user provides an updated list of columns - so we can check if we have a column already
    // existing for a col def. we cannot use the this.colDef as that is the result of a merge.
    // This is used in ColumnFactory
    private userProvidedColDef: ColDef | null;

    private actualWidth: any;

    // The measured height of this column's header when autoHeaderHeight is enabled
    private autoHeaderHeight: number | null = null;

    private visible: any;
    private pinned: ColumnPinnedType;
    private left: number | null;
    private oldLeft: number | null;
    private aggFunc: string | IAggFunc | null | undefined;
    private sort: 'asc' | 'desc' | null | undefined;
    private sortIndex: number | null | undefined;
    private moving = false;
    private menuVisible = false;

    private lastLeftPinned: boolean;
    private firstRightPinned: boolean;

    private minWidth: number | null | undefined;
    private maxWidth: number | null | undefined;

    private filterActive = false;

    private eventService: EventService = new EventService();

    private fieldContainsDots: boolean;
    private tooltipFieldContainsDots: boolean;

    private rowGroupActive = false;
    private pivotActive = false;
    private aggregationActive = false;
    private flex: number | null | undefined;

    private readonly primary: boolean;

    private parent: ColumnGroup;
    private originalParent: ProvidedColumnGroup | null;

    constructor(colDef: ColDef, userProvidedColDef: ColDef | null, colId: string, primary: boolean) {
        this.colDef = colDef;
        this.userProvidedColDef = userProvidedColDef;
        this.colId = colId;
        this.primary = primary;

        this.setState(colDef);
    }

    public getInstanceId(): number {
        return this.instanceId;
    }

    private setState(colDef: ColDef): void {
        // sort
        if (colDef.sort !== undefined) {
            if (colDef.sort === Constants.SORT_ASC || colDef.sort === Constants.SORT_DESC) {
                this.sort = colDef.sort;
            }
        } else {
            if (colDef.initialSort === Constants.SORT_ASC || colDef.initialSort === Constants.SORT_DESC) {
                this.sort = colDef.initialSort;
            }
        }

        // sortIndex
        const sortIndex = attrToNumber(colDef.sortIndex);
        const initialSortIndex = attrToNumber(colDef.initialSortIndex);
        if (sortIndex !== undefined) {
            if (sortIndex !== null) {
                this.sortIndex = sortIndex;
            }
        } else {
            if (initialSortIndex !== null) {
                this.sortIndex = initialSortIndex;
            }
        }

        // hide
        const hide = attrToBoolean(colDef.hide);
        const initialHide = attrToBoolean(colDef.initialHide);

        if (hide !== undefined) {
            this.visible = !hide;
        } else {
            this.visible = !initialHide;
        }

        // pinned
        if (colDef.pinned !== undefined) {
            this.setPinned(colDef.pinned);
        } else {
            this.setPinned(colDef.initialPinned);
        }

        // flex
        const flex = attrToNumber(colDef.flex);
        const initialFlex = attrToNumber(colDef.initialFlex);
        if (flex !== undefined) {
            this.flex = flex;
        } else if (initialFlex !== undefined) {
            this.flex = initialFlex;
        }
    }

    // gets called when user provides an alternative colDef, eg
    public setColDef(colDef: ColDef, userProvidedColDef: ColDef | null): void {
        this.colDef = colDef;
        this.userProvidedColDef = userProvidedColDef;
        this.initMinAndMaxWidths();
        this.initDotNotation();
        this.eventService.dispatchEvent(this.createColumnEvent(Column.EVENT_COL_DEF_CHANGED, "api"));
    }

    /**
     * Returns the column definition provided by the application.
     * This may not be correct, as items can be superseded by default column options.
     * However it's useful for comparison, eg to know which application column definition matches that column.
     */
    public getUserProvidedColDef(): ColDef | null {
        return this.userProvidedColDef;
    }

    public setParent(parent: ColumnGroup): void {
        this.parent = parent;
    }

    /** Returns the parent column group, if column grouping is active. */
    public getParent(): ColumnGroup {
        return this.parent;
    }

    public setOriginalParent(originalParent: ProvidedColumnGroup | null): void {
        this.originalParent = originalParent;
    }

    public getOriginalParent(): ProvidedColumnGroup | null {
        return this.originalParent;
    }

    // this is done after constructor as it uses gridOptionsWrapper
    @PostConstruct
    private initialise(): void {
        this.initMinAndMaxWidths();

        this.resetActualWidth('gridInitializing');

        this.initDotNotation();

        this.validate();
    }

    private initDotNotation(): void {
        const suppressDotNotation = this.gridOptionsService.is('suppressFieldDotNotation');
        this.fieldContainsDots = exists(this.colDef.field) && this.colDef.field.indexOf('.') >= 0 && !suppressDotNotation;
        this.tooltipFieldContainsDots = exists(this.colDef.tooltipField) && this.colDef.tooltipField.indexOf('.') >= 0 && !suppressDotNotation;
    }

    private initMinAndMaxWidths(): void {
        const colDef = this.colDef;

        this.minWidth = this.columnUtils.calculateColMinWidth(colDef);
        this.maxWidth = this.columnUtils.calculateColMaxWidth(colDef);
    }

    public resetActualWidth(source: ColumnEventType = 'api'): void {
        const initialWidth = this.columnUtils.calculateColInitialWidth(this.colDef);
        this.setActualWidth(initialWidth, source, true);
    }

    public isEmptyGroup(): boolean {
        return false;
    }

    public isRowGroupDisplayed(colId: string): boolean {
        if (missing(this.colDef) || missing(this.colDef.showRowGroup)) {
            return false;
        }

        const showingAllGroups = this.colDef.showRowGroup === true;
        const showingThisGroup = this.colDef.showRowGroup === colId;

        return showingAllGroups || showingThisGroup;
    }

    /** Returns `true` if column is a primary column, `false` if secondary. Secondary columns are used for pivoting. */
    public isPrimary(): boolean {
        return this.primary;
    }

    /** Returns `true` if column filtering is allowed. */
    public isFilterAllowed(): boolean {
        // filter defined means it's a string, class or true.
        // if its false, null or undefined then it's false.
        const filterDefined = !!this.colDef.filter || !!this.colDef.filterFramework;
        return filterDefined;
    }

    public isFieldContainsDots(): boolean {
        return this.fieldContainsDots;
    }

    public isTooltipFieldContainsDots(): boolean {
        return this.tooltipFieldContainsDots;
    }

    private validate(): void {

        const colDefAny = this.colDef as any;

        function warnOnce(msg: string, key: string, obj?: any) {
            doOnce(() => {
                if (obj) {
                    console.warn(msg, obj);
                } else {
                    doOnce(() => console.warn(msg), key);
                }
            }, key);
        }

        const usingCSRM = this.gridOptionsWrapper.isRowModelDefault();
        if (usingCSRM && !ModuleRegistry.isRegistered(ModuleNames.RowGroupingModule)) {
            const rowGroupingItems: (keyof ColDef)[] = ['enableRowGroup', 'rowGroup', 'rowGroupIndex', 'enablePivot', 'enableValue', 'pivot', 'pivotIndex', 'aggFunc'];
            rowGroupingItems.forEach(item => {
                if (exists(colDefAny[item])) {
                    ModuleRegistry.assertRegistered(ModuleNames.RowGroupingModule, 'colDef.' + item);                    
                }
            });
        }

        if (this.colDef.cellEditor === 'agRichSelect' || this.colDef.cellEditor === 'agRichSelectCellEditor') {
            ModuleRegistry.assertRegistered(ModuleNames.RichSelectModule, this.colDef.cellEditor)
        }

<<<<<<< HEAD
        if (this.gridOptionsService.is('treeData')) {
            const itemsNotAllowedWithTreeData = ['rowGroup', 'rowGroupIndex', 'pivot', 'pivotIndex'];
=======
        if (this.gridOptionsWrapper.isTreeData()) {
            const itemsNotAllowedWithTreeData: (keyof ColDef)[] = ['rowGroup', 'rowGroupIndex', 'pivot', 'pivotIndex'];
>>>>>>> 9373c264
            itemsNotAllowedWithTreeData.forEach(item => {
                if (exists(colDefAny[item])) {
                    warnOnce(`AG Grid: ${item} is not possible when doing tree data, your column definition should not have ${item}`, 'TreeDataCannotRowGroup');
                }
            });
        }

        if (exists(this.colDef.width) && typeof this.colDef.width !== 'number') {
            warnOnce('AG Grid: colDef.width should be a number, not ' + typeof this.colDef.width, 'ColumnCheck_asdfawef');
        }

        if (colDefAny.pinnedRowCellRenderer || colDefAny.pinnedRowCellRendererParams || colDefAny.pinnedRowCellRendererFramework) {
            warnOnce('AG Grid: pinnedRowCellRenderer[Params,Framework] no longer exist. Use cellRendererSelector if you want a different Cell Renderer for pinned rows. Check params.node.rowPinned.', 'colDef.pinnedRowCellRenderer-deprecated');
        }
    }

    /** Add an event listener to the column. */
    public addEventListener(eventType: string, listener: Function): void {
        this.eventService.addEventListener(eventType, listener);
    }

    /** Remove event listener from the column. */
    public removeEventListener(eventType: string, listener: Function): void {
        this.eventService.removeEventListener(eventType, listener);
    }

    public createColumnFunctionCallbackParams(rowNode: RowNode): ColumnFunctionCallbackParams {
        return {
            node: rowNode,
            data: rowNode.data,
            column: this,
            colDef: this.colDef,
            context: this.gridOptionsService.get('context'),
            api: this.gridOptionsService.get('api')!,
            columnApi: this.gridOptionsService.get('columnApi')!
        };
    }

    public isSuppressNavigable(rowNode: RowNode): boolean {
        // if boolean set, then just use it
        if (typeof this.colDef.suppressNavigable === 'boolean') {
            return this.colDef.suppressNavigable;
        }

        // if function, then call the function to find out
        if (typeof this.colDef.suppressNavigable === 'function') {
            const params = this.createColumnFunctionCallbackParams(rowNode);
            const userFunc = this.colDef.suppressNavigable;
            return userFunc(params);
        }

        return false;
    }

    public isCellEditable(rowNode: RowNode): boolean {

        // only allow editing of groups if the user has this option enabled
        if (rowNode.group && !this.gridOptionsService.is('enableGroupEdit')) {
            return false;
        }

        return this.isColumnFunc(rowNode, this.colDef.editable);
    }

    public isSuppressFillHandle(): boolean {
        return !!attrToBoolean(this.colDef.suppressFillHandle);
    }

    public isAutoHeight(): boolean {
        return !!attrToBoolean(this.colDef.autoHeight);
    }

    public isAutoHeaderHeight(): boolean {
        return !!attrToBoolean(this.colDef.autoHeaderHeight);
    }

    public isRowDrag(rowNode: RowNode): boolean {
        return this.isColumnFunc(rowNode, this.colDef.rowDrag);
    }

    public isDndSource(rowNode: RowNode): boolean {
        return this.isColumnFunc(rowNode, this.colDef.dndSource);
    }

    public isCellCheckboxSelection(rowNode: RowNode): boolean {
        return this.isColumnFunc(rowNode, this.colDef.checkboxSelection);
    }

    public isSuppressPaste(rowNode: RowNode): boolean {
        return this.isColumnFunc(rowNode, this.colDef ? this.colDef.suppressPaste : null);
    }

    public isResizable(): boolean {
        return !!attrToBoolean(this.colDef.resizable);
    }

    private isColumnFunc(rowNode: RowNode, value?: boolean | ((params: ColumnFunctionCallbackParams) => boolean) | null): boolean {
        // if boolean set, then just use it
        if (typeof value === 'boolean') {
            return value;
        }

        // if function, then call the function to find out
        if (typeof value === 'function') {
            const params = this.createColumnFunctionCallbackParams(rowNode);
            const editableFunc = value;
            return editableFunc(params);
        }

        return false;
    }

    public setMoving(moving: boolean, source: ColumnEventType = "api"): void {
        this.moving = moving;
        this.eventService.dispatchEvent(this.createColumnEvent(Column.EVENT_MOVING_CHANGED, source));
    }

    private createColumnEvent(type: string, source: ColumnEventType): ColumnEvent {
        return {
            type: type,
            column: this,
            columns: [this],
            source: source,
            api: this.gridOptionsService.get('api')!,
            columnApi: this.gridOptionsService.get('columnApi')!,
            context: this.gridOptionsService.get('context')
        };
    }

    public isMoving(): boolean {
        return this.moving;
    }

    /** If sorting is active, returns the sort direction e.g. `'asc'` or `'desc'`. */
    public getSort(): 'asc' | 'desc' | null | undefined {
        return this.sort;
    }

    public setSort(sort: 'asc' | 'desc' | null | undefined, source: ColumnEventType = "api"): void {
        if (this.sort !== sort) {
            this.sort = sort;
            this.eventService.dispatchEvent(this.createColumnEvent(Column.EVENT_SORT_CHANGED, source));
        }
    }

    public setMenuVisible(visible: boolean, source: ColumnEventType = "api"): void {
        if (this.menuVisible !== visible) {
            this.menuVisible = visible;
            this.eventService.dispatchEvent(this.createColumnEvent(Column.EVENT_MENU_VISIBLE_CHANGED, source));
        }
    }

    public isMenuVisible(): boolean {
        return this.menuVisible;
    }

    public isSortAscending(): boolean {
        return this.sort === Constants.SORT_ASC;
    }

    public isSortDescending(): boolean {
        return this.sort === Constants.SORT_DESC;
    }

    public isSortNone(): boolean {
        return missing(this.sort);
    }

    public isSorting(): boolean {
        return exists(this.sort);
    }

    public getSortIndex(): number | null | undefined {
        return this.sortIndex;
    }

    public setSortIndex(sortOrder?: number | null): void {
        this.sortIndex = sortOrder;
    }

    public setAggFunc(aggFunc: string | IAggFunc | null | undefined): void {
        this.aggFunc = aggFunc;
    }

    /** If aggregation is set for the column, returns the aggregation function. */
    public getAggFunc(): string | IAggFunc | null | undefined {
        return this.aggFunc;
    }

    public getLeft(): number | null {
        return this.left;
    }

    public getOldLeft(): number | null {
        return this.oldLeft;
    }

    public getRight(): number {
        return this.left + this.actualWidth;
    }

    public setLeft(left: number | null, source: ColumnEventType = "api") {
        this.oldLeft = this.left;
        if (this.left !== left) {
            this.left = left;
            this.eventService.dispatchEvent(this.createColumnEvent(Column.EVENT_LEFT_CHANGED, source));
        }
    }

    /** Returns `true` if filter is active on the column. */
    public isFilterActive(): boolean {
        return this.filterActive;
    }

    // additionalEventAttributes is used by provided simple floating filter, so it can add 'floatingFilter=true' to the event
    public setFilterActive(active: boolean, source: ColumnEventType = "api", additionalEventAttributes?: any): void {
        if (this.filterActive !== active) {
            this.filterActive = active;
            this.eventService.dispatchEvent(this.createColumnEvent(Column.EVENT_FILTER_ACTIVE_CHANGED, source));
        }
        const filterChangedEvent = this.createColumnEvent(Column.EVENT_FILTER_CHANGED, source);
        if (additionalEventAttributes) {
            mergeDeep(filterChangedEvent, additionalEventAttributes);
        }
        this.eventService.dispatchEvent(filterChangedEvent);
    }

    public setPinned(pinned: ColumnPinnedType): void {
        if (pinned === true || pinned === Constants.PINNED_LEFT) {
            this.pinned = Constants.PINNED_LEFT;
        } else if (pinned === Constants.PINNED_RIGHT) {
            this.pinned = Constants.PINNED_RIGHT;
        } else {
            this.pinned = null;
        }
    }

    public setFirstRightPinned(firstRightPinned: boolean, source: ColumnEventType = "api"): void {
        if (this.firstRightPinned !== firstRightPinned) {
            this.firstRightPinned = firstRightPinned;
            this.eventService.dispatchEvent(this.createColumnEvent(Column.EVENT_FIRST_RIGHT_PINNED_CHANGED, source));
        }
    }

    public setLastLeftPinned(lastLeftPinned: boolean, source: ColumnEventType = "api"): void {
        if (this.lastLeftPinned !== lastLeftPinned) {
            this.lastLeftPinned = lastLeftPinned;
            this.eventService.dispatchEvent(this.createColumnEvent(Column.EVENT_LAST_LEFT_PINNED_CHANGED, source));
        }
    }

    public isFirstRightPinned(): boolean {
        return this.firstRightPinned;
    }

    public isLastLeftPinned(): boolean {
        return this.lastLeftPinned;
    }

    public isPinned(): boolean {
        return this.pinned === Constants.PINNED_LEFT || this.pinned === Constants.PINNED_RIGHT;
    }

    public isPinnedLeft(): boolean {
        return this.pinned === Constants.PINNED_LEFT;
    }

    public isPinnedRight(): boolean {
        return this.pinned === Constants.PINNED_RIGHT;
    }

    public getPinned(): ColumnPinnedType {
        return this.pinned;
    }

    public setVisible(visible: boolean, source: ColumnEventType = "api"): void {
        const newValue = visible === true;
        if (this.visible !== newValue) {
            this.visible = newValue;
            this.eventService.dispatchEvent(this.createColumnEvent(Column.EVENT_VISIBLE_CHANGED, source));
        }
    }

    public isVisible(): boolean {
        return this.visible;
    }

    /** Returns the column definition for this column.
     * The column definition will be the result of merging the application provided column definition with any provided defaults
     * (e.g. `defaultColDef` grid option, or column types.
     *
     * Equivalent: `getDefinition` */
    public getColDef(): ColDef {
        return this.colDef;
    }

    public getColumnGroupShow(): string | undefined {
        return this.colDef.columnGroupShow;
    }
    /**
     * Returns the unique ID for the column.
     *
     * Equivalent: `getId`, `getUniqueId` */
    public getColId(): string {
        return this.colId;
    }
    /**
     * Returns the unique ID for the column.
     *
     * Equivalent: `getColId`, `getUniqueId` */
    public getId(): string {
        return this.getColId();
    }
    /**
     * Returns the unique ID for the column.
     *
     * Equivalent: `getColId`, `getId` */
    public getUniqueId(): string {
        return this.getId();
    }

    public getDefinition(): AbstractColDef {
        return this.colDef;
    }

    /** Returns the current width of the column. If the column is resized, the actual width is the new size. */
    public getActualWidth(): number {
        return this.actualWidth;
    }

    public getAutoHeaderHeight(): number | null {
        return this.autoHeaderHeight;
    }

    /** Returns true if the header height has changed */
    public setAutoHeaderHeight(height: number): boolean {
        const changed = height !== this.autoHeaderHeight;
        this.autoHeaderHeight = height;
        return changed;
    }

    private createBaseColDefParams(rowNode: RowNode): BaseColDefParams {
        const params: BaseColDefParams = {
            node: rowNode,
            data: rowNode.data,
            colDef: this.colDef,
            column: this,
            api: this.gridOptionsService.get('api')!,
            columnApi: this.gridOptionsService.get('columnApi')!,
            context: this.gridOptionsService.get('context')
        };
        return params;
    }

    public getColSpan(rowNode: RowNode): number {
        if (missing(this.colDef.colSpan)) { return 1; }
        const params: ColSpanParams = this.createBaseColDefParams(rowNode);
        const colSpan = this.colDef.colSpan(params);
        // colSpan must be number equal to or greater than 1

        return Math.max(colSpan, 1);
    }

    public getRowSpan(rowNode: RowNode): number {
        if (missing(this.colDef.rowSpan)) { return 1; }
        const params: RowSpanParams = this.createBaseColDefParams(rowNode);
        const rowSpan = this.colDef.rowSpan(params);
        // rowSpan must be number equal to or greater than 1

        return Math.max(rowSpan, 1);
    }

    public setActualWidth(actualWidth: number, source: ColumnEventType = "api", silent: boolean = false): void {
        if (this.minWidth != null) {
            actualWidth = Math.max(actualWidth, this.minWidth);
        }
        if (this.maxWidth != null) {
            actualWidth = Math.min(actualWidth, this.maxWidth);
        }
        if (this.actualWidth !== actualWidth) {
            // disable flex for this column if it was manually resized.
            this.actualWidth = actualWidth;
            if (this.flex && source !== 'flex' && source !== 'gridInitializing') {
                this.flex = null;
            }

            if (!silent) {
                this.fireColumnWidthChangedEvent(source);
            }
        }
    }

    public fireColumnWidthChangedEvent(source: ColumnEventType): void {
        this.eventService.dispatchEvent(this.createColumnEvent(Column.EVENT_WIDTH_CHANGED, source));
    }

    public isGreaterThanMax(width: number): boolean {
        if (this.maxWidth != null) {
            return width > this.maxWidth;
        }
        return false;
    }

    public getMinWidth(): number | null | undefined {
        return this.minWidth;
    }

    public getMaxWidth(): number | null | undefined {
        return this.maxWidth;
    }

    public getFlex(): number {
        return this.flex || 0;
    }

    // this method should only be used by the columnModel to
    // change flex when required by the applyColumnState method.
    public setFlex(flex: number | null) {
        if (this.flex !== flex) { this.flex = flex; }
    }

    public setMinimum(source: ColumnEventType = "api"): void {
        if (exists(this.minWidth)) {
            this.setActualWidth(this.minWidth, source);
        }
    }

    public setRowGroupActive(rowGroup: boolean, source: ColumnEventType = "api"): void {
        if (this.rowGroupActive !== rowGroup) {
            this.rowGroupActive = rowGroup;
            this.eventService.dispatchEvent(this.createColumnEvent(Column.EVENT_ROW_GROUP_CHANGED, source));
        }
    }

    /** Returns `true` if row group is currently active for this column. */
    public isRowGroupActive(): boolean {
        return this.rowGroupActive;
    }

    public setPivotActive(pivot: boolean, source: ColumnEventType = "api"): void {
        if (this.pivotActive !== pivot) {
            this.pivotActive = pivot;
            this.eventService.dispatchEvent(this.createColumnEvent(Column.EVENT_PIVOT_CHANGED, source));
        }
    }

    /** Returns `true` if pivot is currently active for this column. */
    public isPivotActive(): boolean {
        return this.pivotActive;
    }

    public isAnyFunctionActive(): boolean {
        return this.isPivotActive() || this.isRowGroupActive() || this.isValueActive();
    }

    public isAnyFunctionAllowed(): boolean {
        return this.isAllowPivot() || this.isAllowRowGroup() || this.isAllowValue();
    }

    public setValueActive(value: boolean, source: ColumnEventType = "api"): void {
        if (this.aggregationActive !== value) {
            this.aggregationActive = value;
            this.eventService.dispatchEvent(this.createColumnEvent(Column.EVENT_VALUE_CHANGED, source));
        }
    }

    /** Returns `true` if value (aggregation) is currently active for this column. */
    public isValueActive(): boolean {
        return this.aggregationActive;
    }

    public isAllowPivot(): boolean {
        return this.colDef.enablePivot === true;
    }

    public isAllowValue(): boolean {
        return this.colDef.enableValue === true;
    }

    public isAllowRowGroup(): boolean {
        return this.colDef.enableRowGroup === true;
    }

    public getMenuTabs(defaultValues: ColumnMenuTab[]): ColumnMenuTab[] {
        let menuTabs = this.getColDef().menuTabs;

        if (menuTabs == null) {
            menuTabs = defaultValues;
        }

        return menuTabs;
    }
}<|MERGE_RESOLUTION|>--- conflicted
+++ resolved
@@ -307,7 +307,7 @@
             const rowGroupingItems: (keyof ColDef)[] = ['enableRowGroup', 'rowGroup', 'rowGroupIndex', 'enablePivot', 'enableValue', 'pivot', 'pivotIndex', 'aggFunc'];
             rowGroupingItems.forEach(item => {
                 if (exists(colDefAny[item])) {
-                    ModuleRegistry.assertRegistered(ModuleNames.RowGroupingModule, 'colDef.' + item);                    
+                    ModuleRegistry.assertRegistered(ModuleNames.RowGroupingModule, 'colDef.' + item);
                 }
             });
         }
@@ -316,13 +316,8 @@
             ModuleRegistry.assertRegistered(ModuleNames.RichSelectModule, this.colDef.cellEditor)
         }
 
-<<<<<<< HEAD
-        if (this.gridOptionsService.is('treeData')) {
-            const itemsNotAllowedWithTreeData = ['rowGroup', 'rowGroupIndex', 'pivot', 'pivotIndex'];
-=======
         if (this.gridOptionsWrapper.isTreeData()) {
             const itemsNotAllowedWithTreeData: (keyof ColDef)[] = ['rowGroup', 'rowGroupIndex', 'pivot', 'pivotIndex'];
->>>>>>> 9373c264
             itemsNotAllowedWithTreeData.forEach(item => {
                 if (exists(colDefAny[item])) {
                     warnOnce(`AG Grid: ${item} is not possible when doing tree data, your column definition should not have ${item}`, 'TreeDataCannotRowGroup');
