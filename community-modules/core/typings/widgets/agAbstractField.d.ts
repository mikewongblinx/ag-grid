import { AgAbstractLabel, IAgLabel } from './agAbstractLabel';
export declare type FieldElement = HTMLInputElement | HTMLSelectElement | HTMLTextAreaElement;
export declare abstract class AgAbstractField<TValue, TConfig extends IAgLabel = IAgLabel> extends AgAbstractLabel<TConfig> {
    protected readonly className?: string;
    static EVENT_CHANGED: string;
<<<<<<< HEAD
    protected value: TValue;
=======
    protected previousValue: TValue | null | undefined;
    protected value: TValue | null | undefined;
>>>>>>> 338ea6d7
    protected disabled: boolean;
    constructor(config?: TConfig, template?: string, className?: string);
    protected postConstruct(): void;
    onValueChange(callbackFn: (newValue: TValue) => void): this;
    getWidth(): number;
    setWidth(width: number): this;
<<<<<<< HEAD
    getValue(): TValue;
    setValue(value: TValue, silent?: boolean): this;
=======
    getPreviousValue(): TValue | null | undefined;
    getValue(): TValue | null | undefined;
    setValue(value?: TValue | null, silent?: boolean): this;
>>>>>>> 338ea6d7
    setDisabled(disabled: boolean): this;
    isDisabled(): boolean;
}<|MERGE_RESOLUTION|>--- conflicted
+++ resolved
@@ -3,26 +3,17 @@
 export declare abstract class AgAbstractField<TValue, TConfig extends IAgLabel = IAgLabel> extends AgAbstractLabel<TConfig> {
     protected readonly className?: string;
     static EVENT_CHANGED: string;
-<<<<<<< HEAD
-    protected value: TValue;
-=======
     protected previousValue: TValue | null | undefined;
     protected value: TValue | null | undefined;
->>>>>>> 338ea6d7
     protected disabled: boolean;
     constructor(config?: TConfig, template?: string, className?: string);
     protected postConstruct(): void;
     onValueChange(callbackFn: (newValue: TValue) => void): this;
     getWidth(): number;
     setWidth(width: number): this;
-<<<<<<< HEAD
-    getValue(): TValue;
-    setValue(value: TValue, silent?: boolean): this;
-=======
     getPreviousValue(): TValue | null | undefined;
     getValue(): TValue | null | undefined;
     setValue(value?: TValue | null, silent?: boolean): this;
->>>>>>> 338ea6d7
     setDisabled(disabled: boolean): this;
     isDisabled(): boolean;
 }