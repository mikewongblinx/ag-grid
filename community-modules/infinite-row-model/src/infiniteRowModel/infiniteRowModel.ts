--- conflicted
+++ resolved
@@ -89,12 +89,8 @@
     private addEventListeners(): void {
         this.addManagedListener(this.eventService, Events.EVENT_FILTER_CHANGED, this.onFilterChanged.bind(this));
         this.addManagedListener(this.eventService, Events.EVENT_SORT_CHANGED, this.onSortChanged.bind(this));
-<<<<<<< HEAD
-        this.addManagedListener(this.eventService, Events.EVENT_COLUMN_EVERYTHING_CHANGED, this.onColumnEverything.bind(this));
-=======
         this.addManagedListener(this.eventService, Events.EVENT_NEW_COLUMNS_LOADED, this.onColumnEverything.bind(this));
         this.addManagedListener(this.eventService, Events.EVENT_STORE_UPDATED, this.onCacheUpdated.bind(this));
->>>>>>> 338ea6d7
     }
 
     private onFilterChanged(): void {
