--- conflicted
+++ resolved
@@ -2,13 +2,7 @@
 export * from './lib/agGridNg2';
 export * from './lib/agComponentFactory';
 export * from './lib/agAware';                  // deprecated
-<<<<<<< HEAD
-export * from './lib/agFrameworkComponent';
-export * from './lib/agRendererComponent';
-export * from './lib/agEditorComponent';
-=======
 export * from './lib/AgFrameworkComponent';
 export * from './lib/AgRendererComponent';
 export * from './lib/AgEditorComponent';
-export * from './lib/AgFilterComponent';
->>>>>>> 753479cd
+export * from './lib/AgFilterComponent';