--- conflicted
+++ resolved
@@ -304,11 +304,7 @@
 
 <!--<h2>Refreshing Columns</h2>-->
 
-<<<<<<< HEAD
-<?= grid_example('Refreshing Headers', 'refreshing-headers', 'mixed', ['enterprise' => true, 'modules' => true, 'reactFunctional' => true]) ?>
-=======
-<?= ''//grid_example('Refreshing Headers', 'refreshing-headers', 'generated', ['enterprise' => true]) ?>
->>>>>>> 7c23ee1b
+<?//= grid_example('Refreshing Headers', 'refreshing-headers', 'mixed', ['enterprise' => true, 'modules' => true, 'reactFunctional' => true]) ?>
 
 <h2>Column Events</h2>
 
