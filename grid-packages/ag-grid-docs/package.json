{
  "name": "ag-grid-docs",
  "version": "26.2.0",
  "description": "Documentation for AG Grid",
  "scripts": {
    "build": "npm run hash",
    "start-react-fire": "AG_GENERATE_REACT_FIRE=true npm run start",
    "start": "npx gulp serve --max_old_space_size=6144",
    "serve-core-only": "npx gulp --max_old_space_size=6144 serve-core-only",
    "serve-with-formatting": "npx gulp serve-with-formatting",
    "tsc": "npx tsc -p tests/config/tsconfig.json",
<<<<<<< HEAD
    "validate-es5": "npx eslint documentation/doc-pages",
    "test": "npx jest && npm run validate-examples && cd documentation",
=======
    "test": "npx jest && npm run validate-examples && cd documentation && npm run test",
>>>>>>> 599146ba
    "hash": "sh ../../scripts/hashDirectory.sh > .hash",
    "dev-server": "node dev-server.js",
    "validate-examples": "node example-validator.js validate",
    "validate-examples-watch": "node example-validator.js watch"
  },
  "repository": {
    "type": "git",
    "url": "https://github.com/ag-grid/ag-grid.git"
  },
  "keywords": [
    "web-components",
    "grid",
    "data",
    "table",
    "angular",
    "angular-component",
    "react",
    "react-component",
    "angularjs",
    "reactjs"
  ],
  "author": "Niall Crosby <niall.crosby@ag-grid.com>",
  "license": "MIT",
  "bugs": {
    "url": "https://github.com/ag-grid/ag-grid-docs/issues"
  },
  "private": true,
  "homepage": "http://www.ag-grid.com/",
  "dependencies": {
    "chokidar": "3.5.1",
    "escodegen": "1.11.0",
    "esprima": "4.0.1",
    "express-http-proxy": "1.6.0",
    "file-loader": "2.0.0",
    "fs-extra": "9.1.0",
    "glob": "7.1.2",
    "jquery": "3.3.1",
    "jsdom": "13.0.0",
    "lnk": "1.1.0",
    "moment": "2.22.2",
    "prettier": "2.0.5",
    "tcp-port-used": "1.0.1",
    "ts-node": "7.0.1",
    "typescript-require": "0.2.10",
    "webpack-dev-middleware": "3.3.0",
    "webpack-merge": "4.1.4"
  },
  "devDependencies": {
    "@ag-grid-community/core": "~26.2.0",
    "@ag-grid-community/angular": "~26.2.0",
    "@ag-grid-community/react": "~26.2.0",
    "@ag-grid-community/vue": "~26.2.0",
    "@angular/common": "8.2.14",
    "@angular/compiler": "8.2.14",
    "@angular/core": "8.2.14",
    "@angular/platform-browser": "8.2.14",
    "@angular/platform-browser-dynamic": "8.2.14",
    "@babel/core": "7.2.2",
    "@babel/plugin-proposal-class-properties": "7.3.0",
    "@babel/preset-env": "7.3.1",
    "@babel/preset-react": "7.0.0",
    "@fortawesome/fontawesome-free": "5.6.3",
    "@types/angular": "1.6.50",
    "@types/angular-cookies": "1.4.5",
    "@types/escodegen": "0.0.6",
    "@types/esprima": "4.0.2",
    "@types/jasmine": "^3.4.6",
    "@types/jest": "^25.2.1",
    "@types/node": "12.20.20",
    "ag-grid-community": "~26.2.0",
<<<<<<< HEAD
=======
    "ag-grid-testing": "0.0.3",
>>>>>>> 599146ba
    "autoprefixer": "^9.6.0",
    "awesome-typescript-loader": "5.2.1",
    "babel-loader": "8.0.5",
    "bootstrap": "4.4.1",
    "cache-loader": "1.2.2",
    "core-js": "^2.6.5",
    "css-loader": "1.0.0",
    "eslint": "^6.3.0",
    "execa": "^3.2.0",
    "express": "4.16.3",
    "gulp": "4.0.0",
    "gulp-debug": "4.0.0",
    "gulp-filter": "6.0.0",
    "gulp-if": "3.0.0",
    "gulp-inline-source": "4.0.0",
    "gulp-postcss": "8.0.0",
    "gulp-prettier": "3.0.0",
    "gulp-replace": "1.0.0",
    "html-loader": "0.5.5",
    "html-webpack-plugin": "3.2.0",
    "http": "0.0.1-security",
    "https": "1.0.0",
    "jest": "^25.4.0",
    "json5": "2.2.0",
    "merge-stream": "1.0.1",
    "mini-css-extract-plugin": "1.6.0",
    "node-sass": "^6.0.1",
    "optimize-css-assets-webpack-plugin": "^5.0.3",
    "php-express": "0.0.3",
    "popper.js": "1.16.1",
    "postcss-loader": "3.0.0",
    "postcss-scss": "2.0.0",
    "postcss-uncss": "0.16.1",
    "protractor": "5.4.0",
    "purgecss-webpack-plugin": "^1.5.0",
    "raw-loader": "1.0.0",
    "react": "16.7.0",
    "react-dom": "16.7.0",
    "sass-loader": "~10.2.0",
    "source-map-loader": "^0.2.4",
    "style-loader": "0.23.0",
    "sucrase": "^3.20.3",
    "terser-webpack-plugin": "^2.0.1",
    "thread-loader": "1.2.0",
    "ts-jest": "^25.4.0",
    "ts-loader": "5.1.0",
    "tslint": "5.11.0",
    "typescript": "~3.6.5",
    "uglifyjs-webpack-plugin": "1.3.0",
    "uncss": "0.16.2",
    "url-loader": "1.1.1",
    "vinyl-named": "1.1.0",
    "vue": "2.5.22",
    "vue-loader": "15.6.2",
    "vue-property-decorator": "7.3.0",
    "vue-style-loader": "4.1.2",
    "vue-template-compiler": "2.5.22",
    "webpack": "4.46.0",
    "webpack-cli": "^3.3.10",
    "webpack-dev-server": "3.1.8",
    "webpack-filter-warnings-plugin": "1.2.1",
    "webpack-hot-middleware": "2.23.1",
    "webpack-stream": "5.1.1",
    "zone.js": "0.9.1"
  }
}<|MERGE_RESOLUTION|>--- conflicted
+++ resolved
@@ -9,12 +9,7 @@
     "serve-core-only": "npx gulp --max_old_space_size=6144 serve-core-only",
     "serve-with-formatting": "npx gulp serve-with-formatting",
     "tsc": "npx tsc -p tests/config/tsconfig.json",
-<<<<<<< HEAD
-    "validate-es5": "npx eslint documentation/doc-pages",
-    "test": "npx jest && npm run validate-examples && cd documentation",
-=======
     "test": "npx jest && npm run validate-examples && cd documentation && npm run test",
->>>>>>> 599146ba
     "hash": "sh ../../scripts/hashDirectory.sh > .hash",
     "dev-server": "node dev-server.js",
     "validate-examples": "node example-validator.js validate",
@@ -85,10 +80,7 @@
     "@types/jest": "^25.2.1",
     "@types/node": "12.20.20",
     "ag-grid-community": "~26.2.0",
-<<<<<<< HEAD
-=======
     "ag-grid-testing": "0.0.3",
->>>>>>> 599146ba
     "autoprefixer": "^9.6.0",
     "awesome-typescript-loader": "5.2.1",
     "babel-loader": "8.0.5",
