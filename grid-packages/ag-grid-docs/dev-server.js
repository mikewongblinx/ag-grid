const os = require('os');
const fs = require('fs');
const cp = require('child_process');
const glob = require('glob');
const path = require('path');
const rimraf = require('rimraf');
const express = require('express');
const realWebpack = require('webpack');
const proxy = require('express-http-proxy');
const webpackMiddleware = require('webpack-dev-middleware');
const chokidar = require('chokidar');
const tcpPortUsed = require('tcp-port-used');
<<<<<<< HEAD
const generateExamples = require('./example-generator').generateExamples;
const { updateBetweenStrings, getAllModules } = require("./utils");
const docsLock = require('./../../scripts/docsLock');
=======
const {generateExamples} = require('./example-generator');
const {updateBetweenStrings, getAllModules} = require('./utils');
const {getFlattenedBuildChainInfo, buildPackages, buildCss, watchCss} = require('./lernaOperations');

const flattenArray = array => [].concat.apply([], array);
>>>>>>> 62ece095

const lnk = require('lnk').sync;
const mkdirp = require('mkdir-p').sync;

const EXPRESS_PORT = 8080;
const PHP_PORT = 8888;
const HOST = '127.0.0.1';
const WINDOWS = /^win/.test(os.platform());

// if (!process.env.AG_EXAMPLE_THEME_OVERRIDE) {
//     process.env.AG_EXAMPLE_THEME_OVERRIDE = 'alpine';
// }

<<<<<<< HEAD
=======
// Formatting code when generating examples takes ages, so disable it for local development.
process.env.AG_EXAMPLE_DISABLE_FORMATTING = 'true';

>>>>>>> 62ece095
function reporter(middlewareOptions, options) {
    const { log, state, stats } = options;

    if (state) {
        const displayStats = middlewareOptions.stats !== false;
        const statsString = stats.toString(middlewareOptions.stats);

        // displayStats only logged
        if (displayStats && statsString.trim().length) {
            if (stats.hasErrors()) {
                log.error(statsString);
            } else if (stats.hasWarnings()) {
                log.warn(statsString);
            } else {
                log.info(statsString);
            }
        }

        let message = `${middlewareOptions.name} compiled successfully.`;

        if (stats.hasErrors()) {
            message = `Failed to compile ${middlewareOptions.name}.`;
        } else if (stats.hasWarnings()) {
            message = `Compiled ${middlewareOptions.name} with warnings.`;
        }
        log.info(message);
    } else {
        log.info(`Compiling ${middlewareOptions.name}...`);
    }
}

function addWebpackMiddleware(app, configFile, prefix, bundleDescriptor) {
    const webpackConfig = require(path.resolve(`./webpack-config/${configFile}`));

    const compiler = realWebpack(webpackConfig);
    const instance = webpackMiddleware(compiler, {
        name: bundleDescriptor,
        noInfo: true,
        quiet: true,
        stats: 'errors-only',
        publicPath: '/',
        reporter
    });

    app.use(
        prefix,
        instance
    );
}

function launchPhpCP(app) {
    const php = cp.spawn('php', ['-S', `${HOST}:${PHP_PORT}`, '-t', 'src'], {
        stdio: ['ignore', 'ignore', 'ignore'],
        env: { AG_DEV: 'true' }
    });

    app.use(
        '/',
        proxy(`${HOST}:${PHP_PORT}`, {
            proxyReqOptDecorator: function(proxyReqOpts, srcReq) {
                proxyReqOpts.headers['X-PROXY-HTTP-HOST'] = srcReq.headers.host;
                return proxyReqOpts;
            }
        })
    );

    process.on('exit', () => {
        php.kill();
    });
    process.on('SIGINT', () => {
        php.kill();
    });
}

function serveFramework(app, framework) {
    console.log(`serving ${framework}`);
    app.use(`/dev/${framework}`, express.static(`./_dev/${framework}`));
}

function serveModules(app, gridCommunityModules, gridEnterpriseModules, chartCommunityModules) {
    console.log("serving modules");
    gridCommunityModules.concat(gridEnterpriseModules).concat(chartCommunityModules).forEach(module => {
        console.log(`serving modules ${module.publishedName} from ./_dev/${module.publishedName} - available at /dev/${module.publishedName}`);
        app.use(`/dev/${module.publishedName}`, express.static(`./_dev/${module.publishedName}`));
    });
}

function getTscPath() {
    return WINDOWS ? 'node_modules\\.bin\\tsc.cmd' : 'node_modules/.bin/tsc';
}

function launchTSCCheck() {
    const tscPath = getTscPath();
    const tsChecker = cp.spawn(tscPath, ['--watch', '--noEmit']);

    tsChecker.stdout.on('data', data => {
        data
            .toString()
            .trim()
            .split('\n')
            .filter(line => line.indexOf('Watching for') === -1 && line.indexOf('File change') === -1)
            .filter(line => line.indexOf('__tests__') === -1 && line.indexOf('.test.') === -1 && line.indexOf('setupTests.ts') === -1)
            .filter(line => line.indexOf('Experimental') === -1)
            .forEach(line => console.log(line.replace('_dev', '..').replace('/dist/lib/', '/src/ts/')));
    });
}

function symlinkModules(gridCommunityModules, gridEnterpriseModules, chartCommunityModules) {
    // we delete the _dev folder each time we run now as we're constantly adding new modules etc
    // this saves us having to manually delete _dev each time
    if (fs.existsSync('_dev')) {
        rimraf.sync("_dev");
    }

    mkdirp('_dev/');
    mkdirp('_dev/@ag-grid-community/');
    mkdirp('_dev/@ag-grid-enterprise/');

    let linkType = 'symbolic';
    if (WINDOWS) {
        console.log('creating window links...');
        linkType = 'junction';
    }

    lnk('../../community-modules/vue/', '_dev/@ag-grid-community', { force: true, type: linkType, rename: 'vue' });
    lnk('../../community-modules/angular/', '_dev/@ag-grid-community', {
        force: true,
        type: linkType,
        rename: 'angular'
    });
    lnk('../../community-modules/react/', '_dev/@ag-grid-community', {
        force: true,
        type: linkType,
        rename: 'react'
    });

    gridCommunityModules
        .forEach(module => {
            lnk(module.rootDir, '_dev/@ag-grid-community', {
                force: true,
                type: linkType,
                rename: module.moduleDirName
            });
        });

    gridEnterpriseModules
        .forEach(module => {
            lnk(module.rootDir, '_dev/@ag-grid-enterprise', {
                force: true,
                type: linkType,
                rename: module.moduleDirName
            });
        });

    chartCommunityModules
        .forEach(module => {
            lnk(module.rootDir, '_dev/', {
                force: true,
                type: linkType,
                rename: module.publishedName
            });
        });

    lnk('../../charts-packages/ag-charts-react/', '_dev/', {
        force: true,
        type: linkType,
        rename: 'ag-charts-react'
    });
    lnk('../../charts-packages/ag-charts-angular/', '_dev/', {
        force: true,
        type: linkType,
        rename: 'ag-charts-angular'
    });
    lnk('../../charts-packages/ag-charts-vue/', '_dev/', {
        force: true,
        type: linkType,
        rename: 'ag-charts-vue'
    });

    // old style packages
    lnk('../../grid-packages/ag-grid-community/', '_dev/', {
        force: true,
        type: linkType,
        rename: 'ag-grid-community'
    });
    lnk('../../grid-packages/ag-grid-enterprise/', '_dev/', {
        force: true,
        type: linkType,
        rename: 'ag-grid-enterprise'
    });
    lnk('../../grid-packages/ag-grid-angular/', '_dev/', {
        force: true,
        type: linkType,
        rename: 'ag-grid-angular'
    });
    lnk('../../grid-packages/ag-grid-react/', '_dev/', {
        force: true,
        type: linkType,
        rename: 'ag-grid-react'
    });
    lnk('../../grid-packages/ag-grid-vue/', '_dev/', {
        force: true,
        type: linkType,
        rename: 'ag-grid-vue'
    });
}

const exampleDirMatch = new RegExp('src/([\-\\w]+)/');

function regenerateExamplesForFileChange(file) {
    let scope;

    try {
        scope = file.replace(/\\/g, '/').match(exampleDirMatch)[1];
    } catch (e) {
        throw new Error(`'${exampleDirMatch}' could not extract the example dir from '${file}'. Fix the regexp in dev-server.js`);
    }

    if (scope) {
        generateExamples(scope, file);
    }
}

<<<<<<< HEAD
function watchAndGenerateExamples(scope) {
    generateExamples(scope);

    chokidar.watch([`./src/${scope || '*'}/**/*.{php,html,css,js}`], { ignored: ['**/_gen/**/*'] }).on('change', regenerateExamplesForFileChange);
=======
function watchAndGenerateExamples() {
    if (moduleChanged('.')) {
        generateExamples();

        const npm = WINDOWS ? 'npm.cmd' : 'npm';
        cp.spawnSync(npm, ['run', 'hash']);
    } else {
        console.log("Docs contents haven't changed - skipping example generation");
    }

    chokidar.watch([`./src/**/*.{php,html,css,js}`], {ignored: ['**/_gen/**/*']}).on('change', regenerateExamplesForFileChange);
>>>>>>> 62ece095
}

const updateLegacyWebpackSourceFiles = (gridCommunityModules, gridEnterpriseModules) => {
    const communityModulesEntries = gridCommunityModules
        .filter(module => module.moduleDirName !== 'core')
        .filter(module => module.moduleDirName !== 'all-modules')
        .map(module => `require("../../../${module.fullJsPath.replace('.ts', '')}");
const ${module.moduleName} = require("../../../${module.fullJsPath.replace('.ts', '')}").${module.moduleName};
        `);

    const communityRegisterModuleLines = gridCommunityModules
        .filter(module => module.moduleDirName !== 'core')
        .filter(module => module.moduleDirName !== 'all-modules')
        .map(module => `ModuleRegistry.ModuleRegistry.register(${module.moduleName});`);

    const enterpriseModulesEntries = gridEnterpriseModules
        .filter(module => module.moduleDirName !== 'core')
        .filter(module => module.moduleDirName !== 'all-modules')
        .map(module => `require("../../../${module.fullJsPath.replace('.ts', '')}");
const ${module.moduleName} = require("../../../${module.fullJsPath.replace('.ts', '')}").${module.moduleName};
        `);

    const enterpriseRegisterModuleLines = gridEnterpriseModules
        .filter(module => module.moduleDirName !== 'core')
        .filter(module => module.moduleDirName !== 'all-modules')
        .map(module => `ModuleRegistry.ModuleRegistry.register(${module.moduleName});`);

    const enterpriseBundleFilename = './src/_assets/ts/enterprise-grid-all-modules-umd.js';
    const communityFilename = 'src/_assets/ts/community-grid-all-modules-umd.js';

    const existingEnterpriseBundleLines = fs.readFileSync(enterpriseBundleFilename, 'UTF-8').split('\n');
    let modulesLineFound = false;
    const newEnterpriseBundleLines = [];
    existingEnterpriseBundleLines.forEach(line => {
        if (!modulesLineFound) {
            modulesLineFound = line.indexOf("/* MODULES - Don't delete this line */") !== -1;
            newEnterpriseBundleLines.push(line);
        }
    });
    const newEnterpriseBundleContent = newEnterpriseBundleLines.concat(enterpriseModulesEntries).concat(communityModulesEntries);
    fs.writeFileSync(enterpriseBundleFilename, newEnterpriseBundleContent.concat(enterpriseRegisterModuleLines).concat(communityRegisterModuleLines).join('\n'), 'UTF-8');

    const existingCommunityLines = fs.readFileSync(communityFilename).toString().split('\n');
    modulesLineFound = false;
    const newCommunityLines = [];
    existingCommunityLines.forEach(line => {
        if (!modulesLineFound) {
            modulesLineFound = line.indexOf("/* MODULES - Don't delete this line */") !== -1;
            newCommunityLines.push(line);
        }
    });
    fs.writeFileSync(communityFilename, newCommunityLines.concat(communityModulesEntries).concat(communityRegisterModuleLines).join('\n'), 'UTF-8');
};

const updateWebpackSourceFiles = (gridCommunityModules, gridEnterpriseModules) => {
    const communityModulesEntries = gridCommunityModules
        .filter(module => module.moduleDirName !== 'core')
        .filter(module => module.moduleDirName !== 'all-modules')
        .map(module => `const ${module.moduleName} = require("../../../${module.fullJsPath.replace('.ts', '')}").${module.moduleName};`);

    const communityRegisterModuleLines = gridCommunityModules
        .filter(module => module.moduleDirName !== 'core')
        .filter(module => module.moduleDirName !== 'all-modules')
        .map(module => `ModuleRegistry.register(${module.moduleName});`);

    const enterpriseModulesEntries = gridEnterpriseModules
        .filter(module => module.moduleDirName !== 'core')
        .filter(module => module.moduleDirName !== 'all-modules')
        .map(module => `const ${module.moduleName} = require("../../../${module.fullJsPath.replace('.ts', '')}").${module.moduleName};`);

    const enterpriseRegisterModuleLines = gridEnterpriseModules
        .filter(module => module.moduleDirName !== 'core')
        .filter(module => module.moduleDirName !== 'all-modules')
        .map(module => `ModuleRegistry.register(${module.moduleName});`);

    const enterpriseBundleFilename = './src/_assets/ts/enterprise-grid-all-modules-umd-beta.js';
    const communityFilename = 'src/_assets/ts/community-grid-all-modules-umd-beta.js';

    const existingEnterpriseBundleLines = fs.readFileSync(enterpriseBundleFilename, 'UTF-8').split('\n');
    let modulesLineFound = false;
    const newEnterpriseBundleLines = [];
    existingEnterpriseBundleLines.forEach(line => {
        if (!modulesLineFound) {
            modulesLineFound = line.indexOf("/* MODULES - Don't delete this line */") !== -1;
            newEnterpriseBundleLines.push(line);
        }
    });
    const newEnterpriseBundleContent = newEnterpriseBundleLines.concat(enterpriseModulesEntries).concat(communityModulesEntries);
    fs.writeFileSync(enterpriseBundleFilename, newEnterpriseBundleContent.concat(enterpriseRegisterModuleLines).concat(communityRegisterModuleLines).join('\n'), 'UTF-8');

    const existingCommunityLines = fs.readFileSync(communityFilename).toString().split('\n');
    modulesLineFound = false;
    const newCommunityLines = [];
    existingCommunityLines.forEach(line => {
        if (!modulesLineFound) {
            modulesLineFound = line.indexOf("/* MODULES - Don't delete this line */") !== -1;
            newCommunityLines.push(line);
        }
    });
    fs.writeFileSync(communityFilename, newCommunityLines.concat(communityModulesEntries).concat(communityRegisterModuleLines).join('\n'), 'UTF-8');
};

function updateWebpackConfigWithBundles(gridCommunityModules, gridEnterpriseModules) {
    console.log("updating webpack config with modules...");
    updateLegacyWebpackSourceFiles(gridCommunityModules, gridEnterpriseModules);
    updateWebpackSourceFiles(gridCommunityModules, gridEnterpriseModules);
}

function updateUtilsSystemJsMappingsForFrameworks(gridCommunityModules, gridEnterpriseModules, chartCommunityModules) {
    console.log("updating util.php -> systemjs mapping with modules...");

    const utilityFilename = 'src/example-runner/example-mappings.php';
    const utilFileContents = fs.readFileSync(utilityFilename, 'UTF-8');

    const cssFiles = glob.sync(`../../community-modules/all-modules/dist/styles/*.css`)
        .filter(css => !css.includes(".min."))
        .filter(css => !css.includes("Font"))
        .filter(css => !css.includes("mixin"))
        .filter(css => !css.includes("base-rename-legacy-vars"))
        .map(css => css.replace('../../community-modules/all-modules/dist/styles/', ''));

    let updatedUtilFileContents = updateBetweenStrings(utilFileContents,
        '/* START OF GRID MODULES DEV - DO NOT DELETE */',
        '/* END OF GRID MODULES DEV - DO NOT DELETE */',
        gridCommunityModules.concat(chartCommunityModules),
        gridEnterpriseModules,
        module => `        "${module.publishedName}" => "$prefix/${module.publishedName}",`,
        module => `        "${module.publishedName}" => "$prefix/${module.publishedName}",`);

    updatedUtilFileContents = updateBetweenStrings(updatedUtilFileContents,
        '/* START OF GRID COMMUNITY MODULES PATHS DEV - DO NOT DELETE */',
        '/* END OF GRID COMMUNITY MODULES PATHS DEV - DO NOT DELETE */',
        gridCommunityModules,
        [],
        module => `        "${module.publishedName}" => "$prefix/@ag-grid-community/all-modules/dist/ag-grid-community.cjs.js",`,
        () => {
        });

    updatedUtilFileContents = updateBetweenStrings(updatedUtilFileContents,
        '/* START OF GRID ENTERPRISE MODULES PATHS DEV - DO NOT DELETE */',
        '/* END OF GRID ENTERPRISE MODULES PATHS DEV - DO NOT DELETE */',
        gridCommunityModules,
        gridEnterpriseModules,
        module => `        "${module.publishedName}" => "$prefix/@ag-grid-enterprise/all-modules/dist/ag-grid-enterprise.cjs.js",`,
        module => `        "${module.publishedName}" => "$prefix/@ag-grid-enterprise/all-modules/dist/ag-grid-enterprise.cjs.js",`);

    updatedUtilFileContents = updateBetweenStrings(updatedUtilFileContents,
        '/* START OF GRID CSS DEV - DO NOT DELETE */',
        '/* END OF GRID CSS DEV - DO NOT DELETE */',
        cssFiles,
        [],
<<<<<<< HEAD
        cssFile => `        "@ag-grid-community/all-modules/dist/styles/${cssFile}" => "$prefix/@ag-grid-community/all-modules/dist/styles/${cssFile}",`,
=======
        cssFile => {
            return `        "@ag-grid-community/all-modules/dist/styles/${cssFile}" => "$prefix/@ag-grid-community/all-modules/dist/styles/${cssFile}",
        "@ag-grid-community/core/dist/styles/${cssFile}" => "$prefix/@ag-grid-community/core/dist/styles/${cssFile}",`;
        },
>>>>>>> 62ece095
        () => {
        });

    updatedUtilFileContents = updateBetweenStrings(updatedUtilFileContents,
        '/* START OF GRID COMMUNITY MODULES PATHS PROD - DO NOT DELETE */',
        '/* END OF GRID COMMUNITY MODULES PATHS PROD - DO NOT DELETE */',
        gridCommunityModules,
        [],
        module => `        "${module.publishedName}" => "https://unpkg.com/@ag-grid-community/all-modules@" . AG_GRID_VERSION . "/dist/ag-grid-community.cjs.js",`,
        () => {
        });

    updatedUtilFileContents = updateBetweenStrings(updatedUtilFileContents,
        '/* START OF GRID ENTERPRISE MODULES PATHS PROD - DO NOT DELETE */',
        '/* END OF GRID ENTERPRISE MODULES PATHS PROD - DO NOT DELETE */',
        gridCommunityModules,
        gridEnterpriseModules,
        module => `        "${module.publishedName}" => "https://unpkg.com/@ag-grid-enterprise/all-modules@" . AG_GRID_ENTERPRISE_VERSION . "/dist/ag-grid-enterprise.cjs.js",`,
        module => `        "${module.publishedName}" => "https://unpkg.com/@ag-grid-enterprise/all-modules@" . AG_GRID_ENTERPRISE_VERSION . "/dist/ag-grid-enterprise.cjs.js",`);

    updatedUtilFileContents = updateBetweenStrings(updatedUtilFileContents,
        '/* START OF GRID CSS PROD - DO NOT DELETE */',
        '/* END OF GRID CSS PROD - DO NOT DELETE */',
        cssFiles,
        [],
<<<<<<< HEAD
        cssFile => `        "@ag-grid-community/all-modules/dist/styles/${cssFile}" => "https://unpkg.com/@ag-grid-community/all-modules@" . AG_GRID_VERSION . "/dist/styles/${cssFile}",`,
=======
        cssFile => {
            return `        "@ag-grid-community/all-modules/dist/styles/${cssFile}" => "https://unpkg.com/@ag-grid-community/all-modules@" . AG_GRID_VERSION . "/dist/styles/${cssFile}",
        "@ag-grid-community/core/dist/styles/${cssFile}" => "https://unpkg.com/@ag-grid-community/core@" . AG_GRID_VERSION . "/dist/styles/${cssFile}",`;
        },
>>>>>>> 62ece095
        () => {
        });

    fs.writeFileSync(utilityFilename, updatedUtilFileContents, 'UTF-8');
}

<<<<<<< HEAD

function watchModulesLegacy(buildSourceModuleOnly) {
    console.log("Watching modules [legacy]...");
    const lernaScript = WINDOWS ? '.\\scripts\\modules\\lernaWatch.js' : './scripts/modules/lernaWatch.js';
    const node = 'node';
    const watchMode = buildSourceModuleOnly ? '-s' : '-w';
    const lernaWatch = cp.spawn(node, [lernaScript, watchMode], {
        stdio: 'inherit',
        cwd: WINDOWS ? '..\\..\\' : '../../'
    });

    process.on('exit', () => {
        lernaWatch.kill();
    });
    process.on('SIGINT', () => {
        lernaWatch.kill();
    });
}

function watchCssModules() {
    console.log("Watching CSS only...");
    const cssScript = WINDOWS ? '.\\scripts\\modules\\lernaWatch.js' : './scripts/modules/lernaWatch.js';
    const node = 'node';
    const cssWatch = cp.spawn(node, [cssScript, "--watchBeta"], {
        stdio: 'inherit',
        cwd: WINDOWS ? '..\\..\\' : '../../'
    });

    process.on('exit', () => {
        cssWatch.kill();
    });
    process.on('SIGINT', () => {
        cssWatch.kill();
    });
}

function watchModules() {
=======
const getLernaChainBuildInfo = async (skipFrameworks) => {
    const lernaBuildChainInfo = await getFlattenedBuildChainInfo();

    const frameworks = ['angular', 'react', 'vue'];

    const filterBuildChain = filter => {
        Object.keys(lernaBuildChainInfo).forEach(packageName => {
            if(packageName === '@ag-grid-community/all-modules') {
                debugger
            }
            lernaBuildChainInfo[packageName] = lernaBuildChainInfo[packageName].filter(filter);
        });
    };

    if (skipFrameworks) {
        // if we're skipping frameworks then only return "legacy" packages (ie ag-grid-community)
        const excludeFrameworksFilter = dependent => dependent === 'ag-grid-community' || dependent === 'ag-grid-enterprise' || dependent === 'ag-charts-community';
        filterBuildChain(excludeFrameworksFilter)
    } else {
        // we filter out all "core" modules as they'll be dealt with by TSC itself
        // this will leave us with frameworks and "legacy" packages like ag-grid-community
        const includeFrameworksFilter = dependent => (dependent.startsWith('@ag-') && frameworks.some(inclusion => dependent.includes(inclusion))) || dependent.startsWith('ag-');
        filterBuildChain(includeFrameworksFilter);
    }

    return lernaBuildChainInfo;
};

const rebuildPackagesBasedOnChangeState = async (skipSelf = true, skipFrameworks = false) => {
    const lernaBuildChainInfo = await getLernaChainBuildInfo(skipFrameworks);
    const modulesState = readModulesState();

    const changedPackages = flattenArray(Object.keys(modulesState)
        .filter(key => modulesState[key].moduleChanged)
        .map(changedPackage => skipSelf && lernaBuildChainInfo[changedPackage][0] === changedPackage ? lernaBuildChainInfo[changedPackage].slice(1) : lernaBuildChainInfo[changedPackage]));

    const lernaPackagesToRebuild = new Set();
    changedPackages.forEach(lernaPackagesToRebuild.add, lernaPackagesToRebuild);

    if (lernaPackagesToRebuild.size > 0) {
        console.log("Rebuilding changed packages...");

        await buildPackages(Array.from(lernaPackagesToRebuild));

        if (lernaPackagesToRebuild.has("@ag-grid-community/core")) {
            await buildCss();
        }
    } else {
        console.log("No non-core packages are out of date - skipping");
    }
};

const watchCoreModules = async (skipFrameworks) => {
>>>>>>> 62ece095
    console.log("Watching TS files only...");
    const tsc = getTscPath();
    const tsWatch = cp.spawn(tsc, ["--build", "--preserveWatchOutput", '--watch'], {
        stdio: 'inherit',
        cwd: WINDOWS ? '..\\..\\' : '../../'
    });

<<<<<<< HEAD
=======
    tsWatch.stdout.on('data', async (data) => {
        const output = data.toString().trim();
        console.log(output);
        if (output.includes("Found 0 errors. Watching for file changes.")) {
            await rebuildPackagesBasedOnChangeState(false, skipFrameworks);

            // because we use TSC to build the core modules (and not npm) we need to manuall update the changed
            // hashes on build
            updateCoreModuleHashes();
        }
    });

>>>>>>> 62ece095
    process.on('exit', () => {
        tsWatch.kill();
    });
    process.on('SIGINT', () => {
        tsWatch.kill();
    });
};

<<<<<<< HEAD
function buildCoreModules() {
=======
const updateCoreModuleHashes = () => {
    const coreModuleRootNames = ['community-modules', 'enterprise-modules'];
    const exclusions = ['react', 'angular', 'vue', 'polymer'];

    coreModuleRootNames.forEach(moduleRootName => {
        const moduleRootDirectory = WINDOWS ? `..\\..\\${moduleRootName}\\` : `../../${moduleRootName}/`;
        const moduleRootSubDirNames = fs.readdirSync(moduleRootDirectory, {
            withFileTypes: true
        })
            .filter(d => d.isDirectory())
            .filter(d => !exclusions.includes(d.name))
            .map(d => WINDOWS ? `..\\..\\${moduleRootName}\\${d.name}` : `../../${moduleRootName}/${d.name}`);

        moduleRootSubDirNames.forEach(moduleRoot => updateModuleChangedHash(moduleRoot));
    });
};

const buildCoreModules = async (exitOnError) => {
>>>>>>> 62ece095
    console.log("Building Core Modules...");
    const tsc = getTscPath();
    const result = cp.spawnSync(tsc, ['--build'], {
        stdio: 'inherit',
        cwd: WINDOWS ? '..\\..\\' : '../../'
    });

    if (result && result.status !== 0) {
        console.log('ERROR Building Modules');
<<<<<<< HEAD
        return result.status;
    }
=======

        if (exitOnError) {
            process.exit(result.status);
        }

        return result.status;
    }

    await rebuildPackagesBasedOnChangeState(false, false);

    // because we use TSC to build the core modules (and not npm) we need to manually update the changed
    // hashes on build
    updateCoreModuleHashes();

>>>>>>> 62ece095
    return 0;
};

function buildFrameworks(rootDirectory, frameworkDirectories, exitOnError) {
    frameworkDirectories.forEach(frameworkDirectory => {
        const frameworkRoot = WINDOWS ? `..\\..\\${rootDirectory}\\${frameworkDirectory}\\` : `../../${rootDirectory}/${frameworkDirectory}/`;
        const npm = WINDOWS ? 'npm.cmd' : 'npm';
        const result = cp.spawnSync(npm, ['run', 'build'], {
            stdio: 'inherit',
            cwd: frameworkRoot
        });

        if (result && result.status !== 0) {
            console.log(`ERROR Building The ${frameworkDirectory} Module`);
            console.error(result.error);

            if(exitOnError) {
                process.exit(result.status)
            }
        }
    });
}

function buildGridFrameworkModules(exitOnError) {
    console.log("Building Grid Framework Modules...");
    return buildFrameworks('community-modules', ['react', 'angular', 'vue'], exitOnError);
}

function buildGridPackages(exitOnError) {
    console.log("Building Grid Packages...");
    return buildFrameworks('grid-packages', ['ag-grid-community', 'ag-grid-enterprise', 'ag-grid-react', 'ag-grid-angular', 'ag-grid-vue'], exitOnError);
}

function buildChartsPackages(exitOnError) {
    console.log("Building Chart Framework Packages...");
    return buildFrameworks('charts-packages', ['ag-charts-react', 'ag-charts-angular', 'ag-charts-vue'], exitOnError);
}

function buildCss() {
    console.log("Building all modules...");
    const lernaScript = WINDOWS ?
        `node .\\scripts\\modules\\lernaWatch.js --buildBeta`
        :
        `node ./scripts/modules/lernaWatch.js --buildBeta`
        ;
    require('child_process').execSync(lernaScript, {
        stdio: 'inherit',
        cwd: WINDOWS ? '..\\..\\' : '../../'
    });
}

function updateSystemJsBoilerplateMappingsForFrameworks(gridCommunityModules, gridEnterpriseModules, chartsCommunityModules) {
    console.log("updating fw systemjs boilerplate config with modules...");

    const systemJsFiles = [
        './src/example-runner/grid-angular-boilerplate/systemjs.config.js',
        './src/example-runner/grid-react-boilerplate/systemjs.config.js',
        './src/example-runner/grid-vue-boilerplate/systemjs.config.js'];

    systemJsFiles.forEach(systemJsFile => {
        const fileLines = fs.readFileSync(systemJsFile, 'UTF-8');

        let updateFileLines = updateBetweenStrings(fileLines,
            '/* START OF MODULES - DO NOT DELETE */',
            '/* END OF MODULES - DO NOT DELETE */',
            gridCommunityModules.concat(chartsCommunityModules),
            gridEnterpriseModules,
            module =>
                `           '${module.publishedName}': {
main: './dist/cjs/main.js',
defaultExtension: 'js'
},`
            ,
            module =>
                `           '${module.publishedName}': {
main: './dist/cjs/main.js',
defaultExtension: 'js'
},`
        );

        fs.writeFileSync(systemJsFile, updateFileLines, 'UTF-8');
    });
}

<<<<<<< HEAD
module.exports = (buildSourceModuleOnly = false, legacy = false, alreadyRunningCheck = false, done) => {
=======
const performInitialBuild = async () => {
    // if we encounter a build failure on startup we exit
    // prevents the need to have to CTRL+C several times for certain types of error
    await buildCoreModules(true);
};

const addWebpackMiddleware = (app) => {
    // for js examples that just require community functionality (landing pages, vanilla community examples etc)
    // webpack.community-grid-all.config.js -> AG_GRID_SCRIPT_PATH -> //localhost:8080/dev/@ag-grid-community/all-modules/dist/ag-grid-community.js
    addWebpackMiddlewareForConfig(app, 'webpack.community-grid-all-umd.beta.config.js', '/dev/@ag-grid-community/all-modules/dist', 'ag-grid-community.js');

    // for js examples that just require enterprise functionality (landing pages, vanilla enterprise examples etc)
    // webpack.community-grid-all.config.js -> AG_GRID_SCRIPT_PATH -> //localhost:8080/dev/@ag-grid-enterprise/all-modules/dist/ag-grid-enterprise.js
    addWebpackMiddlewareForConfig(app, 'webpack.enterprise-grid-all-umd.beta.config.js', '/dev/@ag-grid-enterprise/all-modules/dist', 'ag-grid-enterprise.js');

    // for js examples that just require charts community functionality (landing pages, vanilla enterprise examples etc)
    // webpack.charts-community-umd.config.js -> AG_GRID_SCRIPT_PATH -> //localhost:8080/dev/ag-charts-community/dist/ag-charts-community.js
    addWebpackMiddlewareForConfig(app, 'webpack.charts-community-umd.config.js', '/dev/ag-charts-community/dist', 'ag-charts-community.js');

    // for the actual site - php, css etc
    addWebpackMiddlewareForConfig(app, 'webpack.site.config.js', '/dist', 'site bundle');
};

const watchCoreModulesAndCss = async (skipFrameworks) => {
    watchCss();
    await watchCoreModules(skipFrameworks);
};

const watchFrameworkModules = async () => {
    console.log("Watching Framework Modules");
    const moduleFrameworks = ['angular', 'vue', 'react'];
    const moduleRootDirectory = WINDOWS ? `..\\..\\community-modules\\` : `../../community-modules/`;
    moduleFrameworks.forEach(moduleFramework => {
        const frameworkDirectory = `${moduleRootDirectory}${moduleFramework}`;
        chokidar.watch([`${frameworkDirectory}`], {
            ignored: [
                '**/node_modules/**/*',
                '**/lib/**/*',
                '**/dist/**/*',
                '**/bundles/**/*',
                '.hash',
            ],
            cwd: frameworkDirectory,
            persistent: true
        }).on('change', async (data) => {
            await rebuildPackagesBasedOnChangeState(false, false);
        });
    });
};

const serveModuleAndPackages = (app, gridCommunityModules, gridEnterpriseModules, chartCommunityModules) => {
    serveCoreModules(app, gridCommunityModules, gridEnterpriseModules, chartCommunityModules);

    servePackage(app, '@ag-grid-community/angular');
    servePackage(app, '@ag-grid-community/vue');
    servePackage(app, '@ag-grid-community/react');
    servePackage(app, 'ag-charts-react');
    servePackage(app, 'ag-charts-angular');
    servePackage(app, 'ag-charts-vue');
    servePackage(app, 'ag-grid-community');
    servePackage(app, 'ag-grid-enterprise');
    servePackage(app, 'ag-grid-angular');
    servePackage(app, 'ag-grid-vue');
    servePackage(app, 'ag-grid-react');
};

const readModulesState = () => {
    const moduleRootNames = ['grid-packages', 'community-modules', 'enterprise-modules', 'charts-packages'];
    const exclusions = ['ag-grid-dev', 'ag-grid-docs', 'polymer', 'ag-grid-polymer'];

    const modulesState = {};

    moduleRootNames.forEach(moduleRootName => {
        const moduleRootDirectory = WINDOWS ? `..\\..\\${moduleRootName}\\` : `../../${moduleRootName}/`;
        fs.readdirSync(moduleRootDirectory, {
            withFileTypes: true
        })
            .filter(d => d.isDirectory())
            .filter(d => !exclusions.includes(d.name))
            .map(d => WINDOWS ? `..\\..\\${moduleRootName}\\${d.name}` : `../../${moduleRootName}/${d.name}`)
            .map(d => {
                const packageName = require(WINDOWS ? `${d}\\package.json` : `${d}/package.json`).name;
                modulesState[packageName] = {moduleChanged: moduleChanged(d)};
            });
    });

    return modulesState;
};

module.exports = async (skipFrameworks, done ) => {
>>>>>>> 62ece095
    tcpPortUsed.check(EXPRESS_PORT)
        .then(inUse => {
            if (inUse) {
                console.log(`Port ${EXPRESS_PORT} is already in use - please ensure previous instances of docs has shutdown/completed.`);
                console.log(`If you run using npm run docs-xxx and kill it the gulp process will continue until it's finished.`);
                console.log(`Wait a few seconds for a message that will let you know you can retry.`);
                done();
                return;
            }

            if (alreadyRunningCheck) {
                if (!docsLock.add('One `gulp serve` task is already running.')) {
                    return;
                }

                process.on('exit', () => {
                    docsLock.remove();
                });
                process.on('SIGINT', () => {
                    docsLock.remove();
                });
            }

            process.on('SIGINT', () => {
                console.log("Docs process killed. Safe to restart.");
                process.exit(0);
            });

            const { gridCommunityModules, gridEnterpriseModules, chartCommunityModules } = getAllModules();

            const app = express();

            // necessary for plunkers
            app.use(function(req, res, next) {
                res.setHeader('Access-Control-Allow-Origin', '*');
                return next();
            });

            updateWebpackConfigWithBundles(gridCommunityModules, gridEnterpriseModules);

<<<<<<< HEAD
            // if we encounter a build failure on startup we exit
            // prevents the need to have to CTRL+C several times for certain types of error
            // buildCoreModules(!legacy);
            // buildGridFrameworkModules(!legacy);
            // buildGridPackages(!legacy);
            // buildChartsPackages(!legacy);

            // buildCss();

            if (!legacy) {
                watchCssModules();
                watchModules();

                // serve community, enterprise and react

                // for js examples that just require community functionality (landing pages, vanilla community examples etc)
                // webpack.community-grid-all.config.js -> AG_GRID_SCRIPT_PATH -> //localhost:8080/dev/@ag-grid-community/all-modules/dist/ag-grid-community.js
                addWebpackMiddleware(app, 'webpack.community-grid-all-umd.beta.config.js', '/dev/@ag-grid-community/all-modules/dist', 'ag-grid-community.js');

                // for js examples that just require enterprise functionality (landing pages, vanilla enterprise examples etc)
                // webpack.community-grid-all.config.js -> AG_GRID_SCRIPT_PATH -> //localhost:8080/dev/@ag-grid-enterprise/all-modules/dist/ag-grid-enterprise.js
                addWebpackMiddleware(app, 'webpack.enterprise-grid-all-umd.beta.config.js', '/dev/@ag-grid-enterprise/all-modules/dist', 'ag-grid-enterprise.js');

            } else {
                watchModulesLegacy(buildSourceModuleOnly);

                // serve community, enterprise and react
=======
            await performInitialBuild();
            await watchCoreModulesAndCss(skipFrameworks);

            if (!skipFrameworks) {
                watchFrameworkModules();
            }
>>>>>>> 62ece095

                // for js examples that just require community functionality (landing pages, vanilla community examples etc)
                // webpack.community-grid-all.config.js -> AG_GRID_SCRIPT_PATH -> //localhost:8080/dev/@ag-grid-community/all-modules/dist/ag-grid-community.js
                addWebpackMiddleware(app, 'webpack.community-grid-all-umd.config.js', '/dev/@ag-grid-community/all-modules/dist', 'ag-grid-community.js');

                // for js examples that just require enterprise functionality (landing pages, vanilla enterprise examples etc)
                // webpack.community-grid-all.config.js -> AG_GRID_SCRIPT_PATH -> //localhost:8080/dev/@ag-grid-enterprise/all-modules/dist/ag-grid-enterprise.js
                addWebpackMiddleware(app, 'webpack.enterprise-grid-all-umd.config.js', '/dev/@ag-grid-enterprise/all-modules/dist', 'ag-grid-enterprise.js');
            }

            // for js examples that just require charts community functionality (landing pages, vanilla enterprise examples etc)
            // webpack.charts-community-umd.config.js -> AG_GRID_SCRIPT_PATH -> //localhost:8080/dev/ag-charts-community/dist/ag-charts-community.js
            addWebpackMiddleware(app, 'webpack.charts-community-umd.config.js', '/dev/ag-charts-community/dist', 'ag-charts-community.js');

            // for the actual site - php, css etc
            addWebpackMiddleware(app, 'webpack.site.config.js', '/dist', 'site bundle');

            // add community & enterprise modules to express (for importing in the fw examples)
            symlinkModules(gridCommunityModules, gridEnterpriseModules, chartCommunityModules);

            updateUtilsSystemJsMappingsForFrameworks(gridCommunityModules, gridEnterpriseModules, chartCommunityModules);
            updateSystemJsBoilerplateMappingsForFrameworks(gridCommunityModules, gridEnterpriseModules, chartCommunityModules);
            serveModules(app, gridCommunityModules, gridEnterpriseModules, chartCommunityModules);

            serveFramework(app, '@ag-grid-community/angular');
            serveFramework(app, '@ag-grid-community/vue');
            serveFramework(app, '@ag-grid-community/react');
            serveFramework(app, 'ag-charts-react');
            serveFramework(app, 'ag-charts-angular');
            serveFramework(app, 'ag-charts-vue');

            // old style packages
            serveFramework(app, 'ag-grid-community');
            serveFramework(app, 'ag-grid-enterprise');
            serveFramework(app, 'ag-grid-angular');
            serveFramework(app, 'ag-grid-vue');
            serveFramework(app, 'ag-grid-react');

            // regenerate examples
            watchAndGenerateExamples();

            // PHP
            launchPhpCP(app);

            // Watch TS for errors. No actual transpiling happens here, just error reporting
            if (legacy) {
                launchTSCCheck(gridCommunityModules, gridEnterpriseModules);
            }

            app.listen(EXPRESS_PORT, function() {
                console.log(`ag-Grid dev server available on http://${HOST}:${EXPRESS_PORT}`);
            });
            done();
        });
};

// *** Don't remove these unused vars! ***
//     node dev-server.js generate-examples [src directory]
// eg: node dev-server.js generate-examples javascript-grid-accessing-data
const [cmd, script, execFunc, exampleDir, watch] = process.argv;

if (process.argv.length >= 3 && execFunc === 'generate-examples') {
    if (watch && exampleDir) {
        watchAndGenerateExamples(exampleDir);
    } else {
        generateExamples(exampleDir);
    }
}<|MERGE_RESOLUTION|>--- conflicted
+++ resolved
@@ -10,17 +10,11 @@
 const webpackMiddleware = require('webpack-dev-middleware');
 const chokidar = require('chokidar');
 const tcpPortUsed = require('tcp-port-used');
-<<<<<<< HEAD
-const generateExamples = require('./example-generator').generateExamples;
-const { updateBetweenStrings, getAllModules } = require("./utils");
-const docsLock = require('./../../scripts/docsLock');
-=======
 const {generateExamples} = require('./example-generator');
 const {updateBetweenStrings, getAllModules} = require('./utils');
 const {getFlattenedBuildChainInfo, buildPackages, buildCss, watchCss} = require('./lernaOperations');
 
 const flattenArray = array => [].concat.apply([], array);
->>>>>>> 62ece095
 
 const lnk = require('lnk').sync;
 const mkdirp = require('mkdir-p').sync;
@@ -34,12 +28,9 @@
 //     process.env.AG_EXAMPLE_THEME_OVERRIDE = 'alpine';
 // }
 
-<<<<<<< HEAD
-=======
 // Formatting code when generating examples takes ages, so disable it for local development.
-process.env.AG_EXAMPLE_DISABLE_FORMATTING = 'true';
-
->>>>>>> 62ece095
+// process.env.AG_EXAMPLE_DISABLE_FORMATTING = 'true';
+
 function reporter(middlewareOptions, options) {
     const { log, state, stats } = options;
 
@@ -71,7 +62,7 @@
     }
 }
 
-function addWebpackMiddleware(app, configFile, prefix, bundleDescriptor) {
+function addWebpackMiddlewareForConfig(app, configFile, prefix, bundleDescriptor) {
     const webpackConfig = require(path.resolve(`./webpack-config/${configFile}`));
 
     const compiler = realWebpack(webpackConfig);
@@ -114,12 +105,12 @@
     });
 }
 
-function serveFramework(app, framework) {
+function servePackage(app, framework) {
     console.log(`serving ${framework}`);
     app.use(`/dev/${framework}`, express.static(`./_dev/${framework}`));
 }
 
-function serveModules(app, gridCommunityModules, gridEnterpriseModules, chartCommunityModules) {
+function serveCoreModules(app, gridCommunityModules, gridEnterpriseModules, chartCommunityModules) {
     console.log("serving modules");
     gridCommunityModules.concat(gridEnterpriseModules).concat(chartCommunityModules).forEach(module => {
         console.log(`serving modules ${module.publishedName} from ./_dev/${module.publishedName} - available at /dev/${module.publishedName}`);
@@ -129,22 +120,6 @@
 
 function getTscPath() {
     return WINDOWS ? 'node_modules\\.bin\\tsc.cmd' : 'node_modules/.bin/tsc';
-}
-
-function launchTSCCheck() {
-    const tscPath = getTscPath();
-    const tsChecker = cp.spawn(tscPath, ['--watch', '--noEmit']);
-
-    tsChecker.stdout.on('data', data => {
-        data
-            .toString()
-            .trim()
-            .split('\n')
-            .filter(line => line.indexOf('Watching for') === -1 && line.indexOf('File change') === -1)
-            .filter(line => line.indexOf('__tests__') === -1 && line.indexOf('.test.') === -1 && line.indexOf('setupTests.ts') === -1)
-            .filter(line => line.indexOf('Experimental') === -1)
-            .forEach(line => console.log(line.replace('_dev', '..').replace('/dist/lib/', '/src/ts/')));
-    });
 }
 
 function symlinkModules(gridCommunityModules, gridEnterpriseModules, chartCommunityModules) {
@@ -263,12 +238,6 @@
     }
 }
 
-<<<<<<< HEAD
-function watchAndGenerateExamples(scope) {
-    generateExamples(scope);
-
-    chokidar.watch([`./src/${scope || '*'}/**/*.{php,html,css,js}`], { ignored: ['**/_gen/**/*'] }).on('change', regenerateExamplesForFileChange);
-=======
 function watchAndGenerateExamples() {
     if (moduleChanged('.')) {
         generateExamples();
@@ -280,7 +249,6 @@
     }
 
     chokidar.watch([`./src/**/*.{php,html,css,js}`], {ignored: ['**/_gen/**/*']}).on('change', regenerateExamplesForFileChange);
->>>>>>> 62ece095
 }
 
 const updateLegacyWebpackSourceFiles = (gridCommunityModules, gridEnterpriseModules) => {
@@ -432,14 +400,10 @@
         '/* END OF GRID CSS DEV - DO NOT DELETE */',
         cssFiles,
         [],
-<<<<<<< HEAD
-        cssFile => `        "@ag-grid-community/all-modules/dist/styles/${cssFile}" => "$prefix/@ag-grid-community/all-modules/dist/styles/${cssFile}",`,
-=======
         cssFile => {
             return `        "@ag-grid-community/all-modules/dist/styles/${cssFile}" => "$prefix/@ag-grid-community/all-modules/dist/styles/${cssFile}",
         "@ag-grid-community/core/dist/styles/${cssFile}" => "$prefix/@ag-grid-community/core/dist/styles/${cssFile}",`;
         },
->>>>>>> 62ece095
         () => {
         });
 
@@ -465,59 +429,16 @@
         '/* END OF GRID CSS PROD - DO NOT DELETE */',
         cssFiles,
         [],
-<<<<<<< HEAD
-        cssFile => `        "@ag-grid-community/all-modules/dist/styles/${cssFile}" => "https://unpkg.com/@ag-grid-community/all-modules@" . AG_GRID_VERSION . "/dist/styles/${cssFile}",`,
-=======
         cssFile => {
             return `        "@ag-grid-community/all-modules/dist/styles/${cssFile}" => "https://unpkg.com/@ag-grid-community/all-modules@" . AG_GRID_VERSION . "/dist/styles/${cssFile}",
         "@ag-grid-community/core/dist/styles/${cssFile}" => "https://unpkg.com/@ag-grid-community/core@" . AG_GRID_VERSION . "/dist/styles/${cssFile}",`;
         },
->>>>>>> 62ece095
         () => {
         });
 
     fs.writeFileSync(utilityFilename, updatedUtilFileContents, 'UTF-8');
 }
 
-<<<<<<< HEAD
-
-function watchModulesLegacy(buildSourceModuleOnly) {
-    console.log("Watching modules [legacy]...");
-    const lernaScript = WINDOWS ? '.\\scripts\\modules\\lernaWatch.js' : './scripts/modules/lernaWatch.js';
-    const node = 'node';
-    const watchMode = buildSourceModuleOnly ? '-s' : '-w';
-    const lernaWatch = cp.spawn(node, [lernaScript, watchMode], {
-        stdio: 'inherit',
-        cwd: WINDOWS ? '..\\..\\' : '../../'
-    });
-
-    process.on('exit', () => {
-        lernaWatch.kill();
-    });
-    process.on('SIGINT', () => {
-        lernaWatch.kill();
-    });
-}
-
-function watchCssModules() {
-    console.log("Watching CSS only...");
-    const cssScript = WINDOWS ? '.\\scripts\\modules\\lernaWatch.js' : './scripts/modules/lernaWatch.js';
-    const node = 'node';
-    const cssWatch = cp.spawn(node, [cssScript, "--watchBeta"], {
-        stdio: 'inherit',
-        cwd: WINDOWS ? '..\\..\\' : '../../'
-    });
-
-    process.on('exit', () => {
-        cssWatch.kill();
-    });
-    process.on('SIGINT', () => {
-        cssWatch.kill();
-    });
-}
-
-function watchModules() {
-=======
 const getLernaChainBuildInfo = async (skipFrameworks) => {
     const lernaBuildChainInfo = await getFlattenedBuildChainInfo();
 
@@ -571,7 +492,6 @@
 };
 
 const watchCoreModules = async (skipFrameworks) => {
->>>>>>> 62ece095
     console.log("Watching TS files only...");
     const tsc = getTscPath();
     const tsWatch = cp.spawn(tsc, ["--build", "--preserveWatchOutput", '--watch'], {
@@ -579,8 +499,6 @@
         cwd: WINDOWS ? '..\\..\\' : '../../'
     });
 
-<<<<<<< HEAD
-=======
     tsWatch.stdout.on('data', async (data) => {
         const output = data.toString().trim();
         console.log(output);
@@ -593,7 +511,6 @@
         }
     });
 
->>>>>>> 62ece095
     process.on('exit', () => {
         tsWatch.kill();
     });
@@ -602,9 +519,6 @@
     });
 };
 
-<<<<<<< HEAD
-function buildCoreModules() {
-=======
 const updateCoreModuleHashes = () => {
     const coreModuleRootNames = ['community-modules', 'enterprise-modules'];
     const exclusions = ['react', 'angular', 'vue', 'polymer'];
@@ -623,7 +537,6 @@
 };
 
 const buildCoreModules = async (exitOnError) => {
->>>>>>> 62ece095
     console.log("Building Core Modules...");
     const tsc = getTscPath();
     const result = cp.spawnSync(tsc, ['--build'], {
@@ -633,10 +546,6 @@
 
     if (result && result.status !== 0) {
         console.log('ERROR Building Modules');
-<<<<<<< HEAD
-        return result.status;
-    }
-=======
 
         if (exitOnError) {
             process.exit(result.status);
@@ -651,55 +560,32 @@
     // hashes on build
     updateCoreModuleHashes();
 
->>>>>>> 62ece095
     return 0;
 };
 
-function buildFrameworks(rootDirectory, frameworkDirectories, exitOnError) {
-    frameworkDirectories.forEach(frameworkDirectory => {
-        const frameworkRoot = WINDOWS ? `..\\..\\${rootDirectory}\\${frameworkDirectory}\\` : `../../${rootDirectory}/${frameworkDirectory}/`;
+function moduleChanged(moduleRoot) {
+    let changed = true;
+
+    // Windows... convert c:\\xxx to /c/xxx - can only work in git bash
+    const resolvedPath = path.resolve(moduleRoot).replace(/\\/g, '/').replace("C:", "/c");
+
+    const checkResult = cp.spawnSync('sh', ['../../scripts/hashChanged.sh', resolvedPath], {
+        stdio: 'pipe',
+        encoding: 'utf-8'
+    });
+
+    if (checkResult && checkResult.status !== 1) {
+        changed = checkResult.output[1].trim() === '1';
+    }
+    return changed;
+}
+
+function updateModuleChangedHash(moduleRoot) {
+    // Windows... convert c:\\xxx to /c/xxx - can only work in git bash
         const npm = WINDOWS ? 'npm.cmd' : 'npm';
-        const result = cp.spawnSync(npm, ['run', 'build'], {
-            stdio: 'inherit',
-            cwd: frameworkRoot
-        });
-
-        if (result && result.status !== 0) {
-            console.log(`ERROR Building The ${frameworkDirectory} Module`);
-            console.error(result.error);
-
-            if(exitOnError) {
-                process.exit(result.status)
-            }
-        }
-    });
-}
-
-function buildGridFrameworkModules(exitOnError) {
-    console.log("Building Grid Framework Modules...");
-    return buildFrameworks('community-modules', ['react', 'angular', 'vue'], exitOnError);
-}
-
-function buildGridPackages(exitOnError) {
-    console.log("Building Grid Packages...");
-    return buildFrameworks('grid-packages', ['ag-grid-community', 'ag-grid-enterprise', 'ag-grid-react', 'ag-grid-angular', 'ag-grid-vue'], exitOnError);
-}
-
-function buildChartsPackages(exitOnError) {
-    console.log("Building Chart Framework Packages...");
-    return buildFrameworks('charts-packages', ['ag-charts-react', 'ag-charts-angular', 'ag-charts-vue'], exitOnError);
-}
-
-function buildCss() {
-    console.log("Building all modules...");
-    const lernaScript = WINDOWS ?
-        `node .\\scripts\\modules\\lernaWatch.js --buildBeta`
-        :
-        `node ./scripts/modules/lernaWatch.js --buildBeta`
-        ;
-    require('child_process').execSync(lernaScript, {
-        stdio: 'inherit',
-        cwd: WINDOWS ? '..\\..\\' : '../../'
+    const resolvedPath = path.resolve(moduleRoot).replace(/\\/g, '/').replace("C:", "/c");
+    cp.spawnSync(npm, ['run', 'hash'], {
+        cwd: resolvedPath
     });
 }
 
@@ -736,9 +622,6 @@
     });
 }
 
-<<<<<<< HEAD
-module.exports = (buildSourceModuleOnly = false, legacy = false, alreadyRunningCheck = false, done) => {
-=======
 const performInitialBuild = async () => {
     // if we encounter a build failure on startup we exit
     // prevents the need to have to CTRL+C several times for certain types of error
@@ -829,9 +712,8 @@
 };
 
 module.exports = async (skipFrameworks, done ) => {
->>>>>>> 62ece095
     tcpPortUsed.check(EXPRESS_PORT)
-        .then(inUse => {
+        .then(async (inUse) => {
             if (inUse) {
                 console.log(`Port ${EXPRESS_PORT} is already in use - please ensure previous instances of docs has shutdown/completed.`);
                 console.log(`If you run using npm run docs-xxx and kill it the gulp process will continue until it's finished.`);
@@ -840,19 +722,6 @@
                 return;
             }
 
-            if (alreadyRunningCheck) {
-                if (!docsLock.add('One `gulp serve` task is already running.')) {
-                    return;
-                }
-
-                process.on('exit', () => {
-                    docsLock.remove();
-                });
-                process.on('SIGINT', () => {
-                    docsLock.remove();
-                });
-            }
-
             process.on('SIGINT', () => {
                 console.log("Docs process killed. Safe to restart.");
                 process.exit(0);
@@ -870,90 +739,25 @@
 
             updateWebpackConfigWithBundles(gridCommunityModules, gridEnterpriseModules);
 
-<<<<<<< HEAD
-            // if we encounter a build failure on startup we exit
-            // prevents the need to have to CTRL+C several times for certain types of error
-            // buildCoreModules(!legacy);
-            // buildGridFrameworkModules(!legacy);
-            // buildGridPackages(!legacy);
-            // buildChartsPackages(!legacy);
-
-            // buildCss();
-
-            if (!legacy) {
-                watchCssModules();
-                watchModules();
-
-                // serve community, enterprise and react
-
-                // for js examples that just require community functionality (landing pages, vanilla community examples etc)
-                // webpack.community-grid-all.config.js -> AG_GRID_SCRIPT_PATH -> //localhost:8080/dev/@ag-grid-community/all-modules/dist/ag-grid-community.js
-                addWebpackMiddleware(app, 'webpack.community-grid-all-umd.beta.config.js', '/dev/@ag-grid-community/all-modules/dist', 'ag-grid-community.js');
-
-                // for js examples that just require enterprise functionality (landing pages, vanilla enterprise examples etc)
-                // webpack.community-grid-all.config.js -> AG_GRID_SCRIPT_PATH -> //localhost:8080/dev/@ag-grid-enterprise/all-modules/dist/ag-grid-enterprise.js
-                addWebpackMiddleware(app, 'webpack.enterprise-grid-all-umd.beta.config.js', '/dev/@ag-grid-enterprise/all-modules/dist', 'ag-grid-enterprise.js');
-
-            } else {
-                watchModulesLegacy(buildSourceModuleOnly);
-
-                // serve community, enterprise and react
-=======
             await performInitialBuild();
             await watchCoreModulesAndCss(skipFrameworks);
 
             if (!skipFrameworks) {
                 watchFrameworkModules();
             }
->>>>>>> 62ece095
-
-                // for js examples that just require community functionality (landing pages, vanilla community examples etc)
-                // webpack.community-grid-all.config.js -> AG_GRID_SCRIPT_PATH -> //localhost:8080/dev/@ag-grid-community/all-modules/dist/ag-grid-community.js
-                addWebpackMiddleware(app, 'webpack.community-grid-all-umd.config.js', '/dev/@ag-grid-community/all-modules/dist', 'ag-grid-community.js');
-
-                // for js examples that just require enterprise functionality (landing pages, vanilla enterprise examples etc)
-                // webpack.community-grid-all.config.js -> AG_GRID_SCRIPT_PATH -> //localhost:8080/dev/@ag-grid-enterprise/all-modules/dist/ag-grid-enterprise.js
-                addWebpackMiddleware(app, 'webpack.enterprise-grid-all-umd.config.js', '/dev/@ag-grid-enterprise/all-modules/dist', 'ag-grid-enterprise.js');
-            }
-
-            // for js examples that just require charts community functionality (landing pages, vanilla enterprise examples etc)
-            // webpack.charts-community-umd.config.js -> AG_GRID_SCRIPT_PATH -> //localhost:8080/dev/ag-charts-community/dist/ag-charts-community.js
-            addWebpackMiddleware(app, 'webpack.charts-community-umd.config.js', '/dev/ag-charts-community/dist', 'ag-charts-community.js');
-
-            // for the actual site - php, css etc
-            addWebpackMiddleware(app, 'webpack.site.config.js', '/dist', 'site bundle');
-
-            // add community & enterprise modules to express (for importing in the fw examples)
+
+            addWebpackMiddleware(app);
             symlinkModules(gridCommunityModules, gridEnterpriseModules, chartCommunityModules);
 
             updateUtilsSystemJsMappingsForFrameworks(gridCommunityModules, gridEnterpriseModules, chartCommunityModules);
             updateSystemJsBoilerplateMappingsForFrameworks(gridCommunityModules, gridEnterpriseModules, chartCommunityModules);
-            serveModules(app, gridCommunityModules, gridEnterpriseModules, chartCommunityModules);
-
-            serveFramework(app, '@ag-grid-community/angular');
-            serveFramework(app, '@ag-grid-community/vue');
-            serveFramework(app, '@ag-grid-community/react');
-            serveFramework(app, 'ag-charts-react');
-            serveFramework(app, 'ag-charts-angular');
-            serveFramework(app, 'ag-charts-vue');
-
-            // old style packages
-            serveFramework(app, 'ag-grid-community');
-            serveFramework(app, 'ag-grid-enterprise');
-            serveFramework(app, 'ag-grid-angular');
-            serveFramework(app, 'ag-grid-vue');
-            serveFramework(app, 'ag-grid-react');
-
-            // regenerate examples
+            serveModuleAndPackages(app, gridCommunityModules, gridEnterpriseModules, chartCommunityModules);
+
+            // regenerate examples and then watch them
             watchAndGenerateExamples();
 
             // PHP
             launchPhpCP(app);
-
-            // Watch TS for errors. No actual transpiling happens here, just error reporting
-            if (legacy) {
-                launchTSCCheck(gridCommunityModules, gridEnterpriseModules);
-            }
 
             app.listen(EXPRESS_PORT, function() {
                 console.log(`ag-Grid dev server available on http://${HOST}:${EXPRESS_PORT}`);
@@ -968,9 +772,5 @@
 const [cmd, script, execFunc, exampleDir, watch] = process.argv;
 
 if (process.argv.length >= 3 && execFunc === 'generate-examples') {
-    if (watch && exampleDir) {
-        watchAndGenerateExamples(exampleDir);
-    } else {
-        generateExamples(exampleDir);
-    }
+    generateExamples(exampleDir);
 }