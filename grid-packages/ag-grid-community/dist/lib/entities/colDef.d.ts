import { RowNode } from "./rowNode";
import { ICellEditorComp, ICellEditorParams } from "../interfaces/iCellEditor";
import { ICellRendererComp, ICellRendererFunc, ICellRendererParams } from "../rendering/cellRenderers/iCellRenderer";
import { Column } from "./column";
import { GridApi } from "../gridApi";
import { ColumnApi } from "../columnController/columnApi";
import { IHeaderGroupComp } from "../headerRendering/headerGroup/headerGroupComp";
import { CellClickedEvent, CellContextMenuEvent, CellDoubleClickedEvent } from "../events";
import { ITooltipComp, ITooltipParams } from "../rendering/tooltipComponent";
import { ComponentSelectorResult } from "../components/framework/userComponentFactory";
import { IRowDragItem } from "../rendering/row/rowDragComp";
import { IFilterDef } from '../interfaces/iFilter';
import { ColumnGroup } from "./columnGroup";
import { RowClassParams } from "./gridOptions";
/***********************************************************************
 * Don't forget to update PropertyKeys if changing this class. PLEASE! *
 ***********************************************************************/
/** AbstractColDef can be a group or a column definition */
export interface AbstractColDef {
    /** The name to render in the column header */
    headerName?: string;
    /** Whether to show the column when the group is open / closed. */
    columnGroupShow?: string;
    /** CSS class for the header */
    headerClass?: string | string[] | ((params: any) => string | string[]);
    /** CSS class for the header */
    toolPanelClass?: string | string[] | ((params: any) => string | string[]);
    /** Expression or function to get the cells value. */
    headerValueGetter?: string | Function;
    /** Never set this, it is used internally by grid when doing in-grid pivoting */
    pivotKeys?: string[];
    /** Set to true to not include this column in the Columns Tool Panel */
    suppressColumnsToolPanel?: boolean;
    /** Set to true to not include this column / filter in the Filters Tool Panel */
    suppressFiltersToolPanel?: boolean;
    /** Tooltip for the column header */
    headerTooltip?: string;
    tooltipComponent?: {
        new (): ITooltipComp;
    } | string;
    tooltipComponentFramework?: any;
    tooltipComponentParams?: any;
    /** Allows the user to suppress certain keyboard events in the grid header */
    suppressHeaderKeyboardEvent?: (params: SuppressHeaderKeyboardEventParams) => boolean;
}
export interface ColGroupDef extends AbstractColDef {
    /** Columns in this group */
    children: (ColDef | ColGroupDef)[];
    /** Group ID */
    groupId?: string;
    /** Open by Default */
    openByDefault?: boolean;
    /** If true, group cannot be broken up by column moving, child columns will always appear side by side, however you can rearrange child columns within the group */
    marryChildren?: boolean;
    /** The custom header group component to be used for rendering the component header. If none specified the default AG Grid is used**/
    headerGroupComponent?: string | {
        new (): IHeaderGroupComp;
    };
    /** The custom header group component to be used for rendering the component header in the hosting framework (ie: React/Angular). If none specified the default AG Grid is used**/
    headerGroupComponentFramework?: any;
    /** The custom header group component to be used for rendering the component header. If none specified the default AG Grid is used**/
    headerGroupComponentParams?: any;
}
export interface IAggFunc {
    (params: IAggFuncParams): any;
}
export interface IAggFuncParams {
    values: any[];
    column: Column;
    colDef: ColDef;
    rowNode: RowNode;
    data: any;
    api: GridApi;
    columnApi: ColumnApi;
    context: any;
}
/***********************************************************************
 * Don't forget to update PropertyKeys if changing this class. PLEASE! *
 ***********************************************************************/
export interface ColDef extends AbstractColDef, IFilterDef {
    /** The unique ID to give the column. This is optional. If missing, the ID will default to the field.
     *  If both field and colId are missing, a unique ID will be generated.
     *  This ID is used to identify the column in the API for sorting, filtering etc. */
    colId?: string;
    /** If sorting by default, set it here. Set to 'asc' or 'desc' */
    sort?: string;
    initialSort?: string;
    /** If sorting more than one column by default, specifies order in which the sorting should be applied. */
    sortIndex?: number;
    initialSortIndex?: number;
    /** @deprecated since v24 - use sortIndex instead*/
    sortedAt?: number;
    /** The sort order, provide an array with any of the following in any order ['asc','desc',null] */
    sortingOrder?: (string | null)[];
    /** The field of the row to get the cells data from */
    field?: string;
    /**
     * A comma separated string or array of strings containing ColumnType keys which can be used as a template for a column.
     * This helps to reduce duplication of properties when you have a lot of common column properties.
     */
    type?: string | string[];
    /** Set to true for this column to be hidden. Naturally you might think, it would make more sense to call this field 'visible' and mark it false to hide,
     *  however we want all default values to be false and we want columns to be visible by default. */
    hide?: boolean;
    initialHide?: boolean;
    /** Whether this column is pinned or not. */
    pinned?: boolean | string;
    initialPinned?: boolean | string;
    /** The field where we get the tooltip on the object */
    tooltipField?: string;
    /** The function used to calculate the tooltip of the object, tooltipField takes precedence */
    tooltipValueGetter?: (params: ITooltipParams) => string;
    /** Expression or function to get the cells value. */
    valueGetter?: ((params: ValueGetterParams) => any) | string;
    /** Expression or function to get the cells value for filtering. */
    filterValueGetter?: ((params: ValueGetterParams) => any) | string;
    /** If not using a field, then this puts the value into the cell */
    valueSetter?: ((params: ValueSetterParams) => boolean) | string;
    /** Function to return the key for a value - use this if the value is an object (not a primitive type) and you
     * want to a) group by this field or b) use set filter on this field. */
    keyCreator?: (value: any) => string;
    /** Actual width, in pixels, of the cell */
    width?: number;
    /** Default width, in pixels, of the cell */
    initialWidth?: number;
    /** Min width, in pixels, of the cell */
    minWidth?: number;
    /** Max width, in pixels, of the cell */
    maxWidth?: number;
    /** Sets the grow factor of a column. It specifies how much of the remaining
     * space should be assigned to the column.
     */
    flex?: number;
    initialFlex?: number;
    /** True if this column should stretch rows height to fit contents */
    autoHeight?: boolean;
    /** True if this column should wrap cell contents - typically used with autoHeight */
    wrapText?: boolean;
    /** Class to use for the cell. Can be string, array of strings, or function. */
    cellClass?: string | string[] | ((cellClassParams: CellClassParams) => string | string[]);
    /** An object of css values. Or a function returning an object of css values. */
    cellStyle?: {} | ((params: any) => {});
    /** A function for rendering a cell. */
    cellRenderer?: {
        new (): ICellRendererComp;
    } | ICellRendererFunc | string;
    cellRendererFramework?: any;
    cellRendererParams?: any;
    cellRendererSelector?: (params: ICellRendererParams) => ComponentSelectorResult;
    /** Cell editor */
    cellEditor?: {
        new (): ICellEditorComp;
    } | string;
    cellEditorFramework?: any;
    cellEditorParams?: any;
    cellEditorSelector?: (params: ICellEditorParams) => ComponentSelectorResult;
    /** A function for rendering a pinned row cell. */
    pinnedRowCellRenderer?: {
        new (): ICellRendererComp;
    } | ICellRendererFunc | string;
    pinnedRowCellRendererFramework?: any;
    pinnedRowCellRendererParams?: any;
    /** A function to format a value, should return a string. Not used for CSV export or copy to clipboard, only for UI cell rendering. */
    valueFormatter?: ((params: ValueFormatterParams) => string) | string;
    /** A function to format a pinned row value, should return a string. Not used for CSV export or copy to clipboard, only for UI cell rendering. */
    pinnedRowValueFormatter?: ((params: ValueFormatterParams) => string) | string;
    /** Gets called after editing, converts the value in the cell. */
    valueParser?: ((params: ValueParserParams) => any) | string;
    /** Name of function to use for aggregation. One of [sum,min,max,first,last] or a function. */
    aggFunc?: string | IAggFunc;
    initialAggFunc?: string | IAggFunc;
    /** Agg funcs allowed on this column. If missing, all installed agg funcs are allowed.
     * Can be eg ['sum','avg']. This will restrict what the GUI allows to select only.*/
    allowedAggFuncs?: string[];
    /** To group by this column by default, either provide an index (eg rowGroupIndex=1), or set rowGroup=true. */
    rowGroupIndex?: number;
    rowGroup?: boolean;
    initialRowGroupIndex?: number;
    initialRowGroup?: boolean;
    /** Set to true to have the grid place the values for the group into the cell, or put the name of a grouped column to just show that group. */
    showRowGroup?: string | boolean;
    /** To pivot by this column by default, either provide an index (eg pivotIndex=1), or set pivot=true. */
    pivotIndex?: number;
    pivot?: boolean;
    initialPivotIndex?: number;
    initialPivot?: boolean;
    /** Comparator function for custom sorting. */
    comparator?: (valueA: any, valueB: any, nodeA: RowNode, nodeB: RowNode, isInverted: boolean) => number;
    /** Comparator for values, used by renderer to know if values have changed. Cells who's values have not changed don't get refreshed. */
    equals?: (valueA: any, valueB: any) => boolean;
    /** Comparator for ordering the pivot columns */
    pivotComparator?: (valueA: string, valueB: string) => number;
    /** Set to true to render a selection checkbox in the column. */
    checkboxSelection?: boolean | ((params: CheckboxSelectionCallbackParams) => boolean);
    /** If true, a 'select all' checkbox will be put into the header */
    headerCheckboxSelection?: boolean | ((params: any) => boolean);
    /** If true, the header checkbox selection will work on filtered items*/
    headerCheckboxSelectionFilteredOnly?: boolean;
    /** For grid row dragging, set to true to enable row dragging within the grid */
    rowDrag?: boolean | ((params: RowDragCallbackParams) => boolean);
    /** To configure the text to be displayed in the floating div while dragging a row when rowDrag is true */
    rowDragText?: ((params: IRowDragItem, dragItemCount: number) => string);
    /** For native drag and drop, set to true to enable drag source */
    dndSource?: boolean | ((params: DndSourceCallbackParams) => boolean);
    /** For native drag and drop, set to true to allow custom onRowDrag processing */
    dndSourceOnRowDrag?: ((params: {
        rowNode: RowNode;
        dragEvent: DragEvent;
    }) => void);
    /** Set to true if no menu should be shown for this column header. */
    suppressMenu?: boolean;
    /** The menu tabs to show, and in which order, the valid values for this property are:
     * filterMenuTab, generalMenuTab, columnsMenuTab **/
    menuTabs?: string[];
    /** Set to true if sorting allowed for this column. */
    sortable?: boolean;
    /** Set to true to not allow moving this column via dragging it's header */
    suppressMovable?: boolean;
    /** Set to true to not flash this column for value changes */
    suppressCellFlash?: boolean;
    /** Set to true to make sure this column is always first. Other columns, if movable, cannot move before this column. */
    lockPosition?: boolean;
    /** Set to true to block the user showing / hiding the column, the column can only be shown / hidden via definitions or API */
    lockVisible?: boolean;
    /** Set to true to block the user pinning the column, the column can only be pinned via definitions or API */
    lockPinned?: boolean;
    /** Set to true if you want the unsorted icon to be shown when no sort is applied to this column. */
    unSortIcon?: boolean;
    /** Set to true if you want this columns width to be fixed during 'size to fit' operation. */
    suppressSizeToFit?: boolean;
    /** Set to true if this column should be resizable */
    resizable?: boolean;
    /** Set to true if you do not want this column to be auto-resizable by double clicking it's edge. */
    suppressAutoSize?: boolean;
    /** Allows the user to suppress certain keyboard events in the grid cell */
    suppressKeyboardEvent?: (params: SuppressKeyboardEventParams) => boolean;
    /** If true, GUI will allow adding this columns as a row group */
    enableRowGroup?: boolean;
    /** If true, GUI will allow adding this columns as a pivot */
    enablePivot?: boolean;
    /** If true, GUI will allow adding this columns as a value */
    enableValue?: boolean;
    /** Set to true if this col is editable, otherwise false. Can also be a function to have different rows editable. */
    editable?: boolean | ((params: EditableCallbackParams) => boolean);
    colSpan?: (params: ColSpanParams) => number;
    rowSpan?: (params: RowSpanParams) => number;
    /** Set to true if this col should not be allowed take new values from the clipboard . */
    suppressPaste?: boolean | ((params: SuppressPasteCallbackParams) => boolean);
    /** Set to true if this col should not be navigable with the tab key. Can also be a function to have different rows editable. */
    suppressNavigable?: boolean | ((params: SuppressNavigableCallbackParams) => boolean);
    /** To create the quick filter text for this column, if toString is not good enough on the value. */
    getQuickFilterText?: (params: GetQuickFilterTextParams) => string;
    /** Callbacks for editing. See editing section for further details.
     * Return true if the update was successful, or false if not.
     * If false, then skips the UI refresh and no events are emitted.
     * Return false if the values are the same (ie no update). */
    newValueHandler?: (params: any) => boolean;
    /** If true, this cell will be in editing mode after first click. */
    singleClickEdit?: boolean;
    /** Cell template to use for cell. Useful for AngularJS cells. */
    template?: string;
    /** Cell template URL to load template from to use for cell. Useful for AngularJS cells. */
    templateUrl?: string;
    /** Rules for applying css classes */
    cellClassRules?: {
        [cssClassName: string]: (Function | string);
    };
    /** Callbacks for editing.See editing section for further details. */
    onCellValueChanged?: Function;
    /** Function callback, gets called when a cell is clicked. */
    onCellClicked?: (event: CellClickedEvent) => void;
    /** Function callback, gets called when a cell is double clicked. */
    onCellDoubleClicked?: (event: CellDoubleClickedEvent) => void;
    /** Function callback, gets called when a cell is right clicked. */
    onCellContextMenu?: (event: CellContextMenuEvent) => void;
    /** Icons for this column. Leave blank to use default. */
    icons?: {
        [key: string]: string;
    };
    /** If true, grid will flash cell after cell is refreshed */
    enableCellChangeFlash?: boolean;
    /** Never set this, it is used internally by grid when doing in-grid pivoting */
    pivotValueColumn?: Column | null;
    /** Never set this, it is used internally by grid when doing in-grid pivoting */
    pivotTotalColumnIds?: string[];
    /** The custom header component to be used for rendering the component header. If none specified the default AG Grid is used**/
    headerComponent?: string | {
        new (): any;
    };
    /** The custom header component to be used for rendering the component header in the hosting framework (ie: React/Angular). If none specified the default AG Grid is used**/
    headerComponentFramework?: any;
    /** The custom header component parameters**/
    headerComponentParams?: any;
    /** Whether to display a floating filter for this column. */
    floatingFilter?: boolean;
    refData?: {
        [key: string]: string;
    };
    /** Defines the column data type used when charting */
    chartDataType?: 'category' | 'series' | 'time' | 'excluded' | undefined;
    /** Params to customise the columns menu behaviour and appearance */
    columnsMenuParams?: ColumnsMenuParams;
}
export interface ColumnFunctionCallbackParams {
    node: RowNode;
    data: any;
    column: Column;
    colDef: ColDef;
    context: any;
    api: GridApi | null | undefined;
    columnApi: ColumnApi | null | undefined;
}
export interface CheckboxSelectionCallbackParams extends ColumnFunctionCallbackParams {
}
export interface RowDragCallbackParams extends ColumnFunctionCallbackParams {
}
export interface DndSourceCallbackParams extends ColumnFunctionCallbackParams {
}
export interface EditableCallbackParams extends ColumnFunctionCallbackParams {
}
export interface SuppressPasteCallbackParams extends ColumnFunctionCallbackParams {
}
export interface SuppressNavigableCallbackParams extends ColumnFunctionCallbackParams {
}
/**
 * @deprecated
 * No longer in use. Replaced with (params: ColumnFunctionCallbackParams) => boolean.
 */
export interface IsColumnFunc {
    (params: IsColumnFuncParams): boolean;
}
/**
 * @deprecated
 * Replaced with ColumnFunctionCallbackParams
 */
export interface IsColumnFuncParams extends ColumnFunctionCallbackParams {
}
export interface GetQuickFilterTextParams {
    value: any;
    node: RowNode;
    data: any;
    column: Column;
    colDef: ColDef;
    context: any;
}
export interface ColumnsMenuParams {
    suppressSyncLayoutWithGrid?: boolean;
    suppressColumnFilter?: boolean;
    suppressColumnSelectAll?: boolean;
    suppressColumnExpandAll?: boolean;
    contractColumnSelection?: boolean;
}
export interface BaseColDefParams {
    node: RowNode;
    data: any;
    colDef: ColDef;
    column: Column;
    api: GridApi | null | undefined;
    columnApi: ColumnApi | null | undefined;
    context: any;
}
export interface BaseWithValueColDefParams extends BaseColDefParams {
    value: any;
}
export interface ValueGetterParams extends BaseColDefParams {
    getValue: (field: string) => any;
}
export interface NewValueParams extends BaseColDefParams {
    oldValue: any;
    newValue: any;
}
export interface ValueSetterParams extends NewValueParams {
}
export interface ValueParserParams extends NewValueParams {
}
export interface ValueFormatterParams extends BaseWithValueColDefParams {
}
export interface ColSpanParams extends BaseColDefParams {
}
export interface RowSpanParams extends BaseColDefParams {
}
export interface SuppressKeyboardEventParams extends ColumnFunctionCallbackParams {
    event: KeyboardEvent;
    editing: boolean;
}
export interface SuppressHeaderKeyboardEventParams {
    api: GridApi | null | undefined;
    columnApi: ColumnApi | null | undefined;
    column: Column | ColumnGroup;
    colDef: ColDef | ColGroupDef | null;
    context: any;
    headerRowIndex: number;
    event: KeyboardEvent;
}
export interface CellClassParams extends RowClassParams {
    colDef: ColDef;
    value: any;
<<<<<<< HEAD
    data: any;
    node: RowNode;
    colDef: ColDef;
    rowIndex: number;
    $scope: any;
    api: GridApi;
    columnApi: ColumnApi;
    context: any;
=======
>>>>>>> 558c6ff6
}<|MERGE_RESOLUTION|>--- conflicted
+++ resolved
@@ -83,10 +83,10 @@
      *  This ID is used to identify the column in the API for sorting, filtering etc. */
     colId?: string;
     /** If sorting by default, set it here. Set to 'asc' or 'desc' */
-    sort?: string;
+    sort?: string | null;
     initialSort?: string;
     /** If sorting more than one column by default, specifies order in which the sorting should be applied. */
-    sortIndex?: number;
+    sortIndex?: number | null;
     initialSortIndex?: number;
     /** @deprecated since v24 - use sortIndex instead*/
     sortedAt?: number;
@@ -104,7 +104,7 @@
     hide?: boolean;
     initialHide?: boolean;
     /** Whether this column is pinned or not. */
-    pinned?: boolean | string;
+    pinned?: boolean | string | null;
     initialPinned?: boolean | string;
     /** The field where we get the tooltip on the object */
     tooltipField?: string;
@@ -167,20 +167,20 @@
     /** Gets called after editing, converts the value in the cell. */
     valueParser?: ((params: ValueParserParams) => any) | string;
     /** Name of function to use for aggregation. One of [sum,min,max,first,last] or a function. */
-    aggFunc?: string | IAggFunc;
+    aggFunc?: string | IAggFunc | null;
     initialAggFunc?: string | IAggFunc;
     /** Agg funcs allowed on this column. If missing, all installed agg funcs are allowed.
      * Can be eg ['sum','avg']. This will restrict what the GUI allows to select only.*/
     allowedAggFuncs?: string[];
     /** To group by this column by default, either provide an index (eg rowGroupIndex=1), or set rowGroup=true. */
-    rowGroupIndex?: number;
+    rowGroupIndex?: number | null;
     rowGroup?: boolean;
     initialRowGroupIndex?: number;
     initialRowGroup?: boolean;
     /** Set to true to have the grid place the values for the group into the cell, or put the name of a grouped column to just show that group. */
     showRowGroup?: string | boolean;
     /** To pivot by this column by default, either provide an index (eg pivotIndex=1), or set pivot=true. */
-    pivotIndex?: number;
+    pivotIndex?: number | null;
     pivot?: boolean;
     initialPivotIndex?: number;
     initialPivot?: boolean;
@@ -297,7 +297,7 @@
         [key: string]: string;
     };
     /** Defines the column data type used when charting */
-    chartDataType?: 'category' | 'series' | 'time' | 'excluded' | undefined;
+    chartDataType?: 'category' | 'series' | 'time' | 'excluded';
     /** Params to customise the columns menu behaviour and appearance */
     columnsMenuParams?: ColumnsMenuParams;
 }
@@ -351,7 +351,7 @@
     contractColumnSelection?: boolean;
 }
 export interface BaseColDefParams {
-    node: RowNode;
+    node: RowNode | null;
     data: any;
     colDef: ColDef;
     column: Column;
@@ -395,15 +395,4 @@
 export interface CellClassParams extends RowClassParams {
     colDef: ColDef;
     value: any;
-<<<<<<< HEAD
-    data: any;
-    node: RowNode;
-    colDef: ColDef;
-    rowIndex: number;
-    $scope: any;
-    api: GridApi;
-    columnApi: ColumnApi;
-    context: any;
-=======
->>>>>>> 558c6ff6
 }