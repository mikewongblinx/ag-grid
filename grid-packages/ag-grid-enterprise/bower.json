{
  "name": "ag-grid-enterprise",
<<<<<<< HEAD
  "version": "28.0.0",
=======
  "version": "28.0.1",
>>>>>>> 51262fba
  "homepage": "http://www.ag-grid.com/",
  "authors": [
    "Niall Crosby <niall.crosby@ag-grid.com>"
  ],
  "description": "Enterprise features for AG Grid",
  "main": [
    "./main.js"
  ],
  "moduleType": [
    "node"
  ],
  "keywords": [
    "grid",
    "data",
    "table"
  ],
  "license": "Commercial",
  "ignore": [
    "**/.*",
    "node_modules",
    "test",
    "tests"
  ],
  "devDependencies": {},
  "dependencies": {}
}<|MERGE_RESOLUTION|>--- conflicted
+++ resolved
@@ -1,10 +1,6 @@
 {
   "name": "ag-grid-enterprise",
-<<<<<<< HEAD
-  "version": "28.0.0",
-=======
   "version": "28.0.1",
->>>>>>> 51262fba
   "homepage": "http://www.ag-grid.com/",
   "authors": [
     "Niall Crosby <niall.crosby@ag-grid.com>"
