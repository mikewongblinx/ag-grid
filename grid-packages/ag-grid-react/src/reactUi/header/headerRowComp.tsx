--- conflicted
+++ resolved
@@ -6,16 +6,16 @@
 import HeaderFilterCellComp from './headerFilterCellComp';
 import { useEffectOnce } from '../useEffectOnce';
 
-const HeaderRowComp = (props: {ctrl: HeaderRowCtrl}) => {
+const HeaderRowComp = (props: { ctrl: HeaderRowCtrl }) => {
 
-    const { gridOptionsService } = useContext(BeansContext);
+    const { gridOptionsWrapper } = useContext(BeansContext);
 
-    const [ transform, setTransform ] = useState<string>();
-    const [ height, setHeight ] = useState<string>();
-    const [ top, setTop ] = useState<string>();
-    const [ width, setWidth ] = useState<string>();
-    const [ ariaRowIndex, setAriaRowIndex ] = useState<number>();
-    const [ cellCtrls, setCellCtrls ] = useState<AbstractHeaderCellCtrl[]>([]);
+    const [transform, setTransform] = useState<string>();
+    const [height, setHeight] = useState<string>();
+    const [top, setTop] = useState<string>();
+    const [width, setWidth] = useState<string>();
+    const [ariaRowIndex, setAriaRowIndex] = useState<number>();
+    const [cellCtrls, setCellCtrls] = useState<AbstractHeaderCellCtrl[]>([]);
 
     const eGui = useRef<HTMLDivElement>(null);
 
@@ -25,16 +25,12 @@
     const typeGroup = ctrl.getType() === HeaderRowType.COLUMN_GROUP;
     const typeFilter = ctrl.getType() === HeaderRowType.FLOATING_FILTER;
 
-    const setCellCtrlsMaintainOrder = useCallback( (prev: AbstractHeaderCellCtrl[], next: AbstractHeaderCellCtrl[]) => {
+    const setCellCtrlsMaintainOrder = useCallback((prev: AbstractHeaderCellCtrl[], next: AbstractHeaderCellCtrl[]) => {
         const isEnsureDomOrder = gridOptionsWrapper.isEnsureDomOrder();
         const isPrintLayout = gridOptionsWrapper.getDomLayout() === Constants.DOM_LAYOUT_PRINT;
 
         // if we are ensuring dom order, we set the ctrls into the dom in the same order they appear on screen
-<<<<<<< HEAD
-        if (gridOptionsService.is('ensureDomOrder')) {
-=======
         if (isEnsureDomOrder || isPrintLayout) {
->>>>>>> 9373c264
             return next;
         }
 
@@ -43,8 +39,8 @@
         const prevMap = _.mapById(prev, c => c.getInstanceId());
         const nextMap = _.mapById(next, c => c.getInstanceId());
 
-        const oldCtrlsWeAreKeeping = prev.filter( c => nextMap.has(c.getInstanceId()) );
-        const newCtrls = next.filter( c => !prevMap.has(c.getInstanceId()) )
+        const oldCtrlsWeAreKeeping = prev.filter(c => nextMap.has(c.getInstanceId()));
+        const newCtrls = next.filter(c => !prevMap.has(c.getInstanceId()))
 
         return [...oldCtrlsWeAreKeeping, ...newCtrls];
     }, []);
@@ -64,16 +60,16 @@
 
     });
 
-    const style = useMemo( ()=> ({
+    const style = useMemo(() => ({
         transform: transform,
         height: height,
         top: top,
         width: width
     }), [transform, height, top, width]);
 
-    const className = useMemo( ()=> {
+    const className = useMemo(() => {
         const res: string[] = [`ag-header-row`];
-        
+
         typeColumn && res.push(`ag-header-row-column`);
         typeGroup && res.push(`ag-header-row-column-group`);
         typeFilter && res.push(`ag-header-row-column-filter`);
@@ -81,15 +77,15 @@
         return res.join(' ');
     }, []);
 
-    const createCellJsx = useCallback( (cellCtrl: AbstractHeaderCellCtrl) => {
+    const createCellJsx = useCallback((cellCtrl: AbstractHeaderCellCtrl) => {
         switch (ctrl.getType()) {
-            case HeaderRowType.COLUMN_GROUP :
+            case HeaderRowType.COLUMN_GROUP:
                 return <HeaderGroupCellComp ctrl={cellCtrl as HeaderGroupCellCtrl} key={cellCtrl.getInstanceId()} />;
 
-            case HeaderRowType.FLOATING_FILTER :
+            case HeaderRowType.FLOATING_FILTER:
                 return <HeaderFilterCellComp ctrl={cellCtrl as HeaderFilterCellCtrl} key={cellCtrl.getInstanceId()} />;
-                
-            default :
+
+            default:
                 return <HeaderCellComp ctrl={cellCtrl as HeaderCellCtrl} key={cellCtrl.getInstanceId()} />;
         }
     }, []);
@@ -97,7 +93,7 @@
     // below, we are not doing floating filters, not yet
     return (
         <div ref={eGui} className={className} role="row" style={style} aria-rowindex={ariaRowIndex}>
-            { cellCtrls.map( createCellJsx ) }
+            {cellCtrls.map(createCellJsx)}
         </div>
     );
 };
