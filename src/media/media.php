--- conflicted
+++ resolved
@@ -21,7 +21,6 @@
 
 <div style="overflow: hidden; border: 1px solid darkgrey; background-color: #eee; padding: 10px; margin: 30px 5px 5px 5px;">
     <div style="float: left; width: 240px;">
-<<<<<<< HEAD
         <a href="../ag-grid-blog-14-2-0/">
             <img src="../ag-grid-blog-14-2-0/cover.jpg" style="width: 225px;"/>
         </a>
@@ -47,10 +46,7 @@
 
 <div style="overflow: hidden; border: 1px solid darkgrey; background-color: #eee; padding: 10px; margin: 30px 5px 5px 5px;">
     <div style="float: left; width: 240px;">
-        <a href="../ag-grid-datagrid-crud-part-1/">
-=======
         <a href="../ag-grid-datagrid-crud-part-2/">
->>>>>>> 459cbce8
             <img src="../ag-grid-datagrid-crud-part-1/crud_overview.png" style="width: 225px;"/>
         </a>
     </div>
