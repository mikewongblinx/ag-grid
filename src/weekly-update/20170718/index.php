<?php

$pageTitle = "ag-Grid Weekly Update 18th July 2017";
$pageDescription = "ag-Grid Weekly Update 18th July 2017";
$pageKeyboards = "ag-Grid Weekly Update";

include('../../includes/mediaHeader.php');
?>

<!DOCTYPE html>
    
    <!-- Animate.css -->
    <link rel="stylesheet" href="css/animate.css">
    <!-- Icomoon Icon Fonts-->
    <link rel="stylesheet" href="css/icomoon.css">
    <!-- Simple Line Icons -->
    <link rel="stylesheet" href="css/simple-line-icons.css">
    <!-- Magnific Popup -->
    <link rel="stylesheet" href="css/magnific-popup.css">
    <!-- Theme Style -->
    <link rel="stylesheet" href="css/style.css">
    <!-- Modernizr JS -->
    <script src="js/modernizr-2.6.2.min.js"></script>
    <!-- FOR IE9 below -->
    <!--[if lt IE 9]>
    <script src="js/respond.min.js"></script>
    <![endif]-->

    </head>
    <body>

    <!-- jQuery -->
    <script src="js/jquery.min.js"></script>
    <!-- jQuery Easing -->
    <script src="js/jquery.easing.1.3.js"></script>
    <!-- Bootstrap -->
    <script src="js/bootstrap.min.js"></script>
    <!-- Waypoints -->
    <script src="js/jquery.waypoints.min.js"></script>
    <!-- Magnific Popup -->
    <script src="js/jquery.magnific-popup.min.js"></script>
    <!-- Main JS -->
    <script src="js/main.js"></script>

    
    </body>
</html>

<style>
    .weekly-news-paragraph {
        color: #767676;
        padding-bottom: 20px;
    }
    .weekly-news-paragraph-title {
        font-weight: bold;
        color: #767676;
        padding-bottom: 5px;
    }
    .weekly-news-section {
        overflow: hidden;
        border: 1px solid darkgrey;
        background-color: #eee;
        padding: 10px;
        margin: 30px 5px 5px 5px;
    }
    .weekly-news-title {
        font-size: 20px;
        color: #167ac6;
        float: left;
        padding-bottom: 10px;
    }
    .weekly-news-sub-title {
        float: right;
        color: #767676;
    }
    .weekly-news-image-right {
        margin-left: 15px;
        margin-bottom: 15px;
        font-size: 14px;
        font-style: italic;
        float: right;
        width: 500px;
    }
    h4 {
        margin-top: 40px;
    }

    hr {
    height: 1px;
    color: #9c3636;
    background-color: #9c3636;
    border: none;
    }

</style>

<div class="weekly-news-section">
    View the <a href="../">full list of weekly updates</a> to see other progress reports.
</div>

<div class="container" style="margin-top: 50px;">

    <div class="row">
        <div class="col-md-12">
            <h2>The Lightening Bolt - New Names for Master/Detail - Polymer Beta Released</h2>
        </div>
    </div>

    <div class="row">

        <h3>
            The Latest from the Development Team
        </h3>

        <hr/>

        Coming in the next release...

        <h4>Trying to Simplify</h4>

        <p>
            We want to make the grid easier to understand. With this in mind,
            Niall has renamed 'Master / Slave' to 'Aligned Grids' (so not to be confused with Master / Detail)
            and 'Floating Rows' to 'Pinned Rows' (so pinned rows and pinned columns go hand in hand).
            We need meaningful names for the features.
        </p>

        <h4>DOM Rendering Order</h4>
        <p>
            Niall is also ensuring that items are rendered in the DOM in order. This is important for screen readers
            and continues our work on accessibility.
        </p>


        <h4>JIRA Update</h4>
        <p>
            We have 151 tickets now selected for Development as we have added a few more than we completed due to
            your feedback in the forums.
        </p>
        <hr/>

        <h3>ag-Grid Frameworks Update</h3>
        <hr/>

        <h4>Polymer</h4>
        <p>
            Sean has made excellent progress with Polymer, you can check out the <a
                    href="https://github.com/ceolter/ag-grid-polymer/">Beta release</a> and an <a
                    href="https://github.com/ceolter/ag-grid-polymer-example/">example</a>. We are expecting the
            final version at the end of this week.
        </p>
        <hr/>

        <h3>Next Release</h3>
        <hr/>
        <p>
            We were forced to postpone our release due last Friday as we ran into
            some issues during our regression testing and trying to get dynamic row height
            working with Enterprise Row Model. We have now worked through
            these and will be releasing this Friday, 21st July.
            We do apologise if this caused any inconvenience but we are committed to the quality of every release.
        </p>
        <hr/>

        <h3>Customer Experience</h3>
        <hr/>
        <p>
            We have been posting more frequently on Twitter and are enjoying the interactions with our users such as
            the image above. We will also be in touch with our customers very soon to gain a better understanding of
            the features that you are looking for - so keep an eye on your inbox.
        </p>
        <hr/>

        <div class="weekly-news-image-right" style="width: unset;">
            <img src="./images/voltage_emoji.png"
                 style="border: 1px solid #eee; padding: 10px; margin-bottom: 10px;"/>
            <br/>
            Our new Emoji!
        </div>

        <h4>ag-Grid's New Emoji!</h4>
        <p>
            Yesterday was World Emoji Day! We had initially used a ‘geek chic’ emoji, but one of our Twitter
            followers suggested something a little different. In honour of the speed and performance of ag-Grid, we
            unveil the Lightening Bolt - our unofficial ag-Grid Emoji.
        </p>

        <h4>GitHub Stars</h4>
        <p>
            21 more stars! Don't forget to give us a <a href="https://github.com/ceolter/ag-grid/">star!</a>
        </p>

        <div style="clear: both;"/>

        <hr/>

        <h3>Spread the Word</h3>
        <hr/>

<<<<<<< HEAD
            <p>
            If you’re not following us on Twitter, please click below to keep up to date. We appreciate all shares through social media.
            </p>
        </div>
        
=======
        <p>
            If you’re not following us on Twitter, please click below to keep up to date. We appreciate all shares
            through social media.
        </p>

>>>>>>> a427a1ac
    </div>

    

    <div style="background-color: #eee; padding: 10px; display: inline-block;">

        <div style="margin-bottom: 5px;">If you liked this article then please share</div>

        <table style="background-color: #eee;">
            <tr>
                <td>
                    <script type="text/javascript" src="//www.redditstatic.com/button/button1.js"></script>
                </td>
                <td>
                    &nbsp;&nbsp;&nbsp;
                </td>
                <td>
                    <a href="https://twitter.com/share" class="twitter-share-button"
                       data-url="https://www.ag-grid.com/weekly-update/20170718/"
                       data-text="ag-Grid Weekly Update #javascript #angularjs #react" data-via="ceolter"
                       data-size="large">Tweet</a>
                    <script>!function (d, s, id) {
                            var js, fjs = d.getElementsByTagName(s)[0], p = /^http:/.test(d.location) ? 'http' : 'https';
                            if (!d.getElementById(id)) {
                                js = d.createElement(s);
                                js.id = id;
                                js.src = p + '://platform.twitter.com/widgets.js';
                                fjs.parentNode.insertBefore(js, fjs);
                            }
                        }(document, 'script', 'twitter-wjs');</script>
                </td>
            </tr>
        </table>
    </div>

</div>

</div>

<?php include_once("../../includes/footer.php"); ?>

</body>

<?php include_once("../../includes/analytics.php"); ?>

</html><|MERGE_RESOLUTION|>--- conflicted
+++ resolved
@@ -197,19 +197,12 @@
         <h3>Spread the Word</h3>
         <hr/>
 
-<<<<<<< HEAD
             <p>
             If you’re not following us on Twitter, please click below to keep up to date. We appreciate all shares through social media.
             </p>
         </div>
         
-=======
-        <p>
-            If you’re not following us on Twitter, please click below to keep up to date. We appreciate all shares
-            through social media.
-        </p>
-
->>>>>>> a427a1ac
+
     </div>
 
     
