--- conflicted
+++ resolved
@@ -76,55 +76,6 @@
         As an example, these are the steps used when creating 'Col C' shown above:
     </p>
 
-<<<<<<< HEAD
-        <tr>
-            <th>headerTooltip</th>
-            <td>Tooltip for the column header</td>
-        </tr>
-        <tr>
-            <th>tooltipField</th>
-            <td>The field of the tooltip to apply to the cell.</td>
-        </tr>
-        <tr>
-            <th>checkboxSelection</th>
-            <td>Boolean or Function. Set to true (or return true from function) to render a selection checkbox in the column.</td>
-        </tr>
-        <tr>
-            <th>cellClass</th>
-            <td>Class to use for the cell. Can be string, array of strings, or function.</td>
-        </tr>
-        <tr>
-            <th>cellStyle</th>
-            <td>An object of css values. Or a function returning an object of css values.</td>
-        </tr>
-        <tr>
-            <th>editable</th>
-            <td>Set to true if this col is editable, otherwise false. Can also be a function
-                to have different rows editable.</td>
-        </tr>
-        <tr>
-            <th>onCellValueChanged(params)</th>
-            <td>Callback for after the value of a cell has changed, due to editing or the application calling api.setValue().</td>
-        </tr>
-        <tr>
-            <th>volatile</th>
-            <td>If true, this cell gets refreshed when api.refreshVolatileCells() gets called.</td>
-        </tr>
-        <tr>
-            <th>cellRenderer<br/>cellRendererFramework</th>
-            <td>cellRenderer to use for this column.</td>
-        </tr>
-        <tr>
-            <th>floatingCellRenderer<br/>floatingCellRendererFramework</th>
-            <td>cellRenderer to use for floating rows in this column. Floating cells will use floatingCellRenderer if available,
-                if not then cellRenderer.</td>
-        </tr>
-        <tr>
-            <th>cellEditor<br/>cellEditorFramework</th>
-            <td>cellEditor to use for this column.</td>
-        </tr>
-=======
->>>>>>> b95c3d9c
 
     <pre><span class="codeComment">// First select the default column properties</span>
 {width: 100, editable: true, filter: 'text'}
