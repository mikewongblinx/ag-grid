--- conflicted
+++ resolved
@@ -12,18 +12,11 @@
 import {ContextMenuFactory} from "./contextMenu";
 import {ViewportRowModel} from "./viewport/viewportRowModel";
 import {LicenseManager} from "./licenseManager";
-<<<<<<< HEAD
-=======
 import {MD5} from "./license/md5";
->>>>>>> 4231cb1b
 
 var rowModelTypes = {viewport: ViewportRowModel};
 
 Grid.setEnterpriseBeans([ToolPanel, EnterpriseMenuFactory, RowGroupPanel,
     ColumnSelectPanel, RangeController, ClipboardService,
     ContextMenuFactory, GroupStage, AggregationStage, EnterpriseBoot,
-<<<<<<< HEAD
-    StatusBar, LicenseManager], rowModelTypes);
-=======
-    StatusBar, LicenseManager, MD5], rowModelTypes);
->>>>>>> 4231cb1b
+    StatusBar, LicenseManager, MD5], rowModelTypes);