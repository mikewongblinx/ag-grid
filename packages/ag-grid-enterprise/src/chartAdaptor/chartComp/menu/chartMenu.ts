import {
    AgEvent,
    Autowired,
    ChartType,
    Component,
    GridOptionsWrapper,
    MenuItemDef,
    PostConstruct,
    Promise,
    RefSelector,
    TabbedItem,
    TabbedLayout,
    Dialog,
    _
} from "ag-grid-community";
import { ChartController } from "../chartController";
import { ChartColumnPanel } from "./chartColumnPanel";
import { GridChartComp } from "../gridChartComp";
<<<<<<< HEAD
import { palettes as allColorSchemes } from "../../../charts/chart/palettes";
=======
import { palettes } from "../../../charts/chart/palettes";
>>>>>>> 71d8b141

export interface DownloadChartEvent extends AgEvent {}

export class ChartMenu extends Component {

    public static EVENT_DOWNLOAD_CHART = 'downloadChart';

    private static TEMPLATE =
        `<div class="ag-chart-menu">
            <span ref="eChartButton" class="ag-icon-chart"></span>
            <span ref="eDataButton" class="ag-icon-data"></span>
            <span ref="eSaveButton" class="ag-icon-save"></span>
        </div>`;

    @RefSelector('eChartButton') private eChartButton: HTMLElement;
    @RefSelector('eDataButton') private eDataButton: HTMLElement;
    @RefSelector('eSaveButton') private eSaveButton: HTMLElement;

    private readonly chartController: ChartController;
    private tabbedMenu: TabbedChartMenu;
    private menuDialog: Dialog;

    constructor(chartController: ChartController) {
        super(ChartMenu.TEMPLATE);
        this.chartController = chartController;
    }

    @PostConstruct
    private postConstruct(): void {
        this.addDestroyableEventListener(this.eChartButton, 'click', () => this.showMenu(0));
        this.addDestroyableEventListener(this.eDataButton, 'click', () => this.showMenu(1));
        this.addDestroyableEventListener(this.eSaveButton, 'click', () => this.saveChart());
    }

    private saveChart() {
            const event: DownloadChartEvent = {
                type: ChartMenu.EVENT_DOWNLOAD_CHART
            };
            this.dispatchEvent(event);
    }

    private showMenu(tab: number): void {
        const chartComp = this.parentComponent as GridChartComp;
        const parentGui = chartComp.getGui();
        const parentRect = parentGui.getBoundingClientRect();

        this.menuDialog = new Dialog({
            alwaysOnTop: true,
            movable: true,
            resizable: {
                bottom: true,
                top: true
            },
            maximizable: false,
            minWidth: 220,
            width: 220,
            height: 450,
            x: parentRect.right - 225,
            y: parentRect.top + 5
        });

        this.tabbedMenu = new TabbedChartMenu(this.chartController, chartComp.getCurrentChartType());

        new Promise((res) => {
            window.setTimeout(() => {
                this.menuDialog.setBodyComponent(this.tabbedMenu);
                this.tabbedMenu.showTab(tab);
            }, 100);
        });

        this.menuDialog.addDestroyableEventListener(this.menuDialog, Component.EVENT_DESTROYED, () => {
            this.tabbedMenu.destroy();
        });

        const context = this.getContext();

        context.wireBean(this.menuDialog);
        context.wireBean(this.tabbedMenu);

        this.menuDialog.setParentComponent(this);
    }

    public destroy() {
        super.destroy();
        if (this.tabbedMenu) {
            this.menuDialog.destroy();
        }
    }
}

class TabbedChartMenu extends Component {

    public static EVENT_TAB_SELECTED = 'tabSelected';
    public static TAB_MAIN = 'mainMenuTab';
    public static TAB_COLUMNS = 'columnsMenuTab';
    public static MENU_ITEM_SEPARATOR = 'separator';

    @Autowired('gridOptionsWrapper') private gridOptionsWrapper: GridOptionsWrapper;

    private tabbedLayout: TabbedLayout;
    private currentChartType: ChartType;

    private chartColumnPanel: ChartColumnPanel;

    private tabs: TabbedItem[];
    private readonly chartController: ChartController;

    private chartIcons: HTMLElement[] = [];

    constructor(chartController: ChartController, currentChartType: ChartType) {
        super();
        this.chartController = chartController;
        this.currentChartType = currentChartType;
    }

    @PostConstruct
    public init(): void {
        const mainTab = this.createMainPanel();
        const columnsTab = this.createColumnsPanel();

        this.tabs = [mainTab, columnsTab];

        this.tabbedLayout = new TabbedLayout({
            items: this.tabs,
            cssClass: 'ag-chart-tabbed-menu'
        });
    }

    public getMinDimensions(): {width: number, height: number} {
        return this.tabbedLayout.getMinDimensions();
    }

    private createMainPanel(): TabbedItem {
        const mainPanel = document.createElement('div');
        _.addCssClass(mainPanel, 'ag-chart-settings');

        this.addThumbnails(mainPanel);
        this.addColorSchemes(mainPanel);

        return {
            title: _.createIconNoSpan('chart', this.gridOptionsWrapper, null),
            bodyPromise: Promise.resolve(mainPanel),
            name: TabbedChartMenu.TAB_MAIN,
            afterAttachedCallback: () => {
                (this.parentComponent as Dialog).setTitle('Chart Settings');
            }
        };
    }

    private addThumbnails(el: HTMLElement) {
        const chartTypesEl = document.createElement('div');
        _.addCssClass(chartTypesEl, 'ag-chart-types');

        const menuItems = this.chartTypes();

        menuItems.forEach((item, idx) => {
            const thumbEl = document.createElement('div');
            _.addCssClass(thumbEl, 'ag-chart-type');
            if (idx === this.currentChartType) {
                _.addCssClass(thumbEl, 'ag-selected');
            }
            thumbEl.appendChild((item.icon as HTMLElement));
            thumbEl.setAttribute('title', item.name);

            if (item.action) {
                thumbEl.addEventListener('click', item.action);
            }
            this.chartIcons.push(thumbEl);

            chartTypesEl.appendChild(thumbEl);
        });

        el.appendChild(chartTypesEl);
    }

    private addColorSchemes(el: HTMLElement) {
        const groupEl = document.createElement('div');
        const groupLabel = document.createElement('div');
        const localeTextFunc = this.gridOptionsWrapper.getLocaleTextFunc()

        _.addCssClass(groupEl, 'ag-chart-menu-group');
        _.addCssClass(groupLabel, 'ag-chart-menu-group-label');

        groupLabel.innerHTML = localeTextFunc('chartColorScheme', 'Colour Palette');
        groupEl.appendChild(groupLabel);
        
        palettes.forEach(scheme => {
            const itemEl = document.createElement('div');
            _.addCssClass(itemEl, 'ag-chart-menu-item');
            
            scheme.forEach((color: string) => {
                const colorEl = document.createElement('div');
                _.addCssClass(colorEl, 'ag-chart-menu-item-child');
                colorEl.style.backgroundColor = color;
                itemEl.appendChild(colorEl);
            });

            groupEl.appendChild(itemEl);
        });

        el.appendChild(groupEl);
    }

    private createColumnsPanel(): TabbedItem {
        const eWrapperDiv: HTMLElement = document.createElement('div');
        _.addCssClass(eWrapperDiv, 'ag-chart-data');

        this.chartColumnPanel = new ChartColumnPanel(this.chartController);
        this.getContext().wireBean(this.chartColumnPanel);
        this.chartColumnPanel.init();

        eWrapperDiv.appendChild(this.chartColumnPanel.getGui());

        return {
            title: _.createIconNoSpan('data', this.gridOptionsWrapper, null),
            bodyPromise: Promise.resolve(eWrapperDiv),
            name: TabbedChartMenu.TAB_COLUMNS,
            afterAttachedCallback: () => {
                (this.parentComponent as Dialog).setTitle('Chart Data');
            }
        };
    }

    private chartTypes(): MenuItemDef[] {
        const localeTextFunc = this.gridOptionsWrapper.getLocaleTextFunc();

        return [
            {
                name: localeTextFunc('groupedBarRangeChart', 'Bar (Grouped)'),
                icon: _.createIconNoSpan('chartBarGrouped', this.gridOptionsWrapper, null),
                action: () => {
                    this.chartController.setChartType(ChartType.GroupedBar);
                    this.updateCurrentChartType(ChartType.GroupedBar);
                }
            },
            {
                name: localeTextFunc('stackedBarRangeChart', 'Bar (Stacked)'),
                icon: _.createIconNoSpan('chartBarStacked', this.gridOptionsWrapper, null),
                action: () => {
                    this.chartController.setChartType(ChartType.StackedBar);
                    this.updateCurrentChartType(ChartType.StackedBar);
                }
            },
            {
                name: localeTextFunc('lineRangeChart', 'Line'),
                icon: _.createIconNoSpan('chartLine', this.gridOptionsWrapper, null),
                action: () => {
                    this.chartController.setChartType(ChartType.Line);
                    this.updateCurrentChartType(ChartType.Line);
                }
            },
            {
                name: localeTextFunc('pieRangeChart', 'Pie'),
                icon: _.createIconNoSpan('chartPie', this.gridOptionsWrapper, null),
                action: () => {
                    this.chartController.setChartType(ChartType.Pie);
                    this.updateCurrentChartType(ChartType.Pie);
                }
            },
            {
                name: localeTextFunc('doughnutRangeChart', 'Doughnut'),
                icon: _.createIconNoSpan('chartDonut', this.gridOptionsWrapper, null),
                action: () => {
                    this.chartController.setChartType(ChartType.Doughnut);
                    this.updateCurrentChartType(ChartType.Doughnut);
                }
            }
        ];
    }

    private updateCurrentChartType(chartType: ChartType) {
        _.removeCssClass(this.chartIcons[this.currentChartType], 'ag-selected');
        this.currentChartType = chartType;
        _.addCssClass(this.chartIcons[chartType], 'ag-selected');
    }

    public showTab(tab: number) {
        const tabItem = this.tabs[tab];
        this.tabbedLayout.showItem(tabItem);
    }

    public getGui(): HTMLElement {
        return this.tabbedLayout && this.tabbedLayout.getGui();
    }

    public destroy(): void {
        if (this.chartColumnPanel) {
            this.chartColumnPanel.destroy();
        }

        if (this.parentComponent && this.parentComponent.isAlive()) {
            this.parentComponent.destroy();
        }
        super.destroy();
    }
}<|MERGE_RESOLUTION|>--- conflicted
+++ resolved
@@ -16,11 +16,7 @@
 import { ChartController } from "../chartController";
 import { ChartColumnPanel } from "./chartColumnPanel";
 import { GridChartComp } from "../gridChartComp";
-<<<<<<< HEAD
-import { palettes as allColorSchemes } from "../../../charts/chart/palettes";
-=======
 import { palettes } from "../../../charts/chart/palettes";
->>>>>>> 71d8b141
 
 export interface DownloadChartEvent extends AgEvent {}
 
