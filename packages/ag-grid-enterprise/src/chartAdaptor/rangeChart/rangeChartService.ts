import { 
    Autowired,
    Bean, 
    ChartType,
    CellRangeParams,
    CellRange, 
    Component,
    Context,
    Dialog,
    IEventEmitter,
    IRangeChartService,
    MessageBox,
    GridOptionsWrapper,
    ChartRef
} from "ag-grid-community";
import { RangeChartDatasource } from "./rangeChartDatasource";
import { RangeController } from "../../rangeController";
import { GridChartComp } from "../gridChartComp";
import { ChartMenu } from "../menu/chartMenu";

export interface ChartDatasource extends IEventEmitter {
    getCategory(i: number): string;
    getFields(): string[];
    getFieldNames(): string[];
    getValue(i: number, field: string): number;
    getRowCount(): number;
    destroy(): void;
    getErrors(): string[];
    getRangeSelection?(): CellRange;
}

@Bean('rangeChartService')
export class RangeChartService implements IRangeChartService {

    @Autowired('rangeController') private rangeController: RangeController;
    @Autowired('context') private context: Context;
    @Autowired('gridOptionsWrapper') private gridOptionsWrapper: GridOptionsWrapper;

    public chartCurrentRange(chartType: ChartType = ChartType.GroupedBar): ChartRef | undefined {
        const selectedRange = this.getSelectedRange();
        return this.chartRange(selectedRange, chartType);
    }

    public chartCellRange(params: CellRangeParams, chartTypeString: string, container?: HTMLElement): ChartRef | undefined {
        const cellRange = this.rangeController.createCellRangeFromCellRangeParams(params);

        let chartType: ChartType;
        switch (chartTypeString) {
            case 'groupedBar': chartType = ChartType.GroupedBar; break;
            case 'stackedBar': chartType = ChartType.StackedBar; break;
            case 'pie': chartType = ChartType.Pie; break;
            case 'line': chartType = ChartType.Line; break;
            default: chartType = ChartType.GroupedBar;
        }

        if (cellRange) {
            return this.chartRange(cellRange, chartType, container);
        }
    }

    public chartRange(cellRange: CellRange, chartType: ChartType = ChartType.GroupedBar, container?: HTMLElement): ChartRef | undefined{
        const ds = this.createDatasource(cellRange);

        if (ds) {
            const chartComp = new GridChartComp(chartType, ds);
            this.context.wireBean(chartComp);

            const createChartContainerFunc = this.gridOptionsWrapper.getCreateChartContainerFunc();

            const chartRef: ChartRef = {
                destroyChart: ()=> {
                    chartComp.destroy();
                },
                htmlElement: chartComp.getGui()
            };

            if (container) {
                // if container exists, means developer initiated chart create via API, so place in provided container
                container.appendChild(chartComp.getGui());
            } if (createChartContainerFunc) {
                // otherwise user created chart via grid UI, check if developer provides containers (eg if the application
                // is using it's own dialog's rather than the grid provided dialogs)
                createChartContainerFunc(chartRef);
            } else {
                // lastly, this means user created chart via grid UI and we are going to use grid's dialog
                this.createChartDialog(chartComp);
            }

<<<<<<< HEAD
            this.addGridChartListeners(chartComp);

            return chartRef;

=======
>>>>>>> a8cff70d
        } else {
            // TODO: replace with error dialog
            console.warn('ag-Grid: unable to perform charting due to invalid range selection');
        }
    }

    private getSelectedRange(): CellRange {
        const ranges = this.rangeController.getCellRanges();
        return ranges.length > 0 ? ranges[0] : {} as CellRange;
    }

    private createDatasource(range: CellRange): ChartDatasource | null {
        if (!range.columns) { return null; }

        const ds = new RangeChartDatasource(range);
        this.context.wireBean(ds);

        const errors = ds.getErrors();
        if (errors && errors.length > 0) {
            this.addErrorMessageBox(errors);
            return null;
        }

        return ds;
    }

    private createChartDialog(chart: Component): void {
        const chartDialog = new Dialog({
            resizable: true,
            movable: true,
            title: 'Chart',
            component: chart,
            centered: true,
            closable: false
        });

        this.context.wireBean(chartDialog);
        chartDialog.addEventListener(Dialog.EVENT_DESTROYED, () => {
            chart.destroy();
        });

        const menu = new ChartMenu(chart);
        this.context.wireBean(menu);

        chartDialog.addTitleBarButton(menu, 0);
    }

    private addErrorMessageBox(errors: string[]) {
        const errorMessage = errors.join(' ');

        const messageBox = new MessageBox({
            title: 'Cannot Chart',
            message: errorMessage,
            centered: true,
            resizable: false,
            movable: true, 
            width: 400,
            height: 150
        });

        this.context.wireBean(messageBox);
    }
}<|MERGE_RESOLUTION|>--- conflicted
+++ resolved
@@ -86,13 +86,8 @@
                 this.createChartDialog(chartComp);
             }
 
-<<<<<<< HEAD
-            this.addGridChartListeners(chartComp);
-
             return chartRef;
 
-=======
->>>>>>> a8cff70d
         } else {
             // TODO: replace with error dialog
             console.warn('ag-Grid: unable to perform charting due to invalid range selection');
@@ -155,4 +150,24 @@
 
         this.context.wireBean(messageBox);
     }
+
+    private addGridChartListeners(chart: GridChartComp) {
+        const eGui = chart.getGui();
+
+        chart.addDestroyableEventListener(eGui, 'focusin', (e: FocusEvent) => this.onChartFocus(e, chart));
+    }
+
+    private onChartFocus(e: FocusEvent, chart: GridChartComp) {
+        const chartDatasource = chart.getDataSource();
+        const dataRange = chartDatasource.getRangeSelection!();
+
+        this.rangeController.setCellRange({
+            rowStartIndex: dataRange.startRow!.rowIndex,
+            rowStartPinned: dataRange.startRow!.rowPinned,
+            rowEndIndex: dataRange.endRow!.rowIndex,
+            rowEndPinned: dataRange.endRow!.rowPinned,
+            columnStart: dataRange.columns[0],
+            columnEnd: dataRange.columns[dataRange.columns.length - 1]
+        });
+    }
 }