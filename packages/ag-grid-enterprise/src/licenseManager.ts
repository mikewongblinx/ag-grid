--- conflicted
+++ resolved
@@ -3,13 +3,8 @@
 
 @Bean('licenseManager')
 export class LicenseManager {
-<<<<<<< HEAD
-    private static RELEASE_INFORMATION: string = 'MTU0MTcxNTk5NDE0NQ==';
-    private static licenseKey: string;
-=======
     private static RELEASE_INFORMATION:string = 'MTU0MjYzOTcyNzQwOQ==';
     private static licenseKey:string;
->>>>>>> b2481fcd
 
     @Autowired('md5') private md5: MD5;
 
