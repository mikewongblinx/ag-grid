--- conflicted
+++ resolved
@@ -75,11 +75,7 @@
     "ag-grid-community": "^21.2.0",
     "@ag-community/grid-react": "^21.2.0",
     "ag-grid-testing": "0.0.2",
-<<<<<<< HEAD
-    "ag-grid-vue": "~22.0.0",
-=======
     "@ag-community/grid-vue": "^21.2.0",
->>>>>>> f4f32a12
     "anchor-js": "4.1.0",
     "autocomplete.js": "0.33.0",
     "autoprefixer": "^9.6.0",
