--- conflicted
+++ resolved
@@ -1,10 +1,6 @@
 {
   "name": "ag-grid-react",
-<<<<<<< HEAD
-  "version": "22.0.0-beta.2",
-=======
   "version": "21.2.2",
->>>>>>> 1793f746
   "description": "ag-Grid React Component",
   "main": "main.js",
   "typings": "./main.d.ts",
