import {
    AgChartOptions,
    AgCartesianChartOptions,
    AgPolarChartOptions,
    AgHierarchyChartOptions,
    AgCartesianAxisOptions,
    AgLineSeriesOptions,
    AgBarSeriesOptions,
    AgAreaSeriesOptions,
    AgScatterSeriesOptions,
    AgHistogramSeriesOptions,
    AgPieSeriesOptions,
    AgTreemapSeriesOptions,
    AgNumberAxisOptions,
    AgLogAxisOptions,
    AgCategoryAxisOptions,
    AgGroupedCategoryAxisOptions,
    AgTimeAxisOptions,
} from './agChartOptions';
import { CartesianChart } from './cartesianChart';
import { PolarChart } from './polarChart';
import { HierarchyChart } from './hierarchyChart';
import { Caption } from '../caption';
import { Series } from './series/series';
import { AreaSeries } from './series/cartesian/areaSeries';
import { BarSeries } from './series/cartesian/barSeries';
import { HistogramSeries } from './series/cartesian/histogramSeries';
import { LineSeries } from './series/cartesian/lineSeries';
import { ScatterSeries } from './series/cartesian/scatterSeries';
import { PieSeries, PieTitle } from './series/polar/pieSeries';
import { TreemapSeries } from './series/hierarchy/treemapSeries';
import { ChartAxis } from './chartAxis';
import { LogAxis } from './axis/logAxis';
import { NumberAxis } from './axis/numberAxis';
import { CategoryAxis } from './axis/categoryAxis';
import { GroupedCategoryAxis } from './axis/groupedCategoryAxis';
import { TimeAxis } from './axis/timeAxis';
import { Chart, ChartUpdateType } from './chart';
import { SourceEventListener } from '../util/observable';
import { DropShadow } from '../scene/dropShadow';
import { jsonDiff, jsonMerge, jsonApply } from '../util/json';
import { Axis } from '../axis';
import { GroupedCategoryChart } from './groupedCategoryChart';
import { prepareOptions, isAgCartesianChartOptions, isAgHierarchyChartOptions, isAgPolarChartOptions, optionsType } from './mapping/prepare';
import { SeriesOptionsTypes } from './mapping/defaults';
import { CrossLine } from './crossline/crossLine';
import { windowValue } from '../util/window';

type ChartType = CartesianChart | PolarChart | HierarchyChart;

export type AgChartType<T> =
    T extends AgCartesianChartOptions ? CartesianChart :
    T extends AgPolarChartOptions ? PolarChart :
    T extends AgHierarchyChartOptions ? HierarchyChart :
    never;

type ChartOptionType<T extends ChartType> =
    T extends GroupedCategoryChart ? AgCartesianChartOptions :
    T extends CartesianChart ? AgCartesianChartOptions :
    T extends PolarChart ? AgPolarChartOptions :
    T extends HierarchyChart ? AgHierarchyChartOptions :
    never;

type SeriesOptionType<T extends Series> =
    T extends LineSeries ? AgLineSeriesOptions :
    T extends BarSeries ? AgBarSeriesOptions :
    T extends AreaSeries ? AgAreaSeriesOptions :
    T extends ScatterSeries ? AgScatterSeriesOptions :
    T extends HistogramSeries ? AgHistogramSeriesOptions :
    T extends PieSeries ? AgPieSeriesOptions :
    T extends TreemapSeries ? AgTreemapSeriesOptions :
    never;

type AxisOptionType<T extends Axis<any, any>> =
    T extends LogAxis ? AgLogAxisOptions :
    T extends NumberAxis ? AgNumberAxisOptions :
    T extends CategoryAxis ? AgCategoryAxisOptions :
    T extends GroupedCategoryAxis ? AgGroupedCategoryAxisOptions :
    T extends TimeAxis ? AgTimeAxisOptions :
    never;

function chartType<T extends ChartType>(options: ChartOptionType<T>): 'cartesian' | 'polar' | 'hierarchy' {
    if (isAgCartesianChartOptions(options)) {
        return 'cartesian';
    } else if (isAgPolarChartOptions(options)) {
        return 'polar';
    } else if (isAgHierarchyChartOptions(options)) {
        return 'hierarchy';
    }

    throw new Error('AG Chart - unknown type of chart for options with type: ' + options.type);
}

// Backwards-compatibility layer.
export abstract class AgChart {
    /** @deprecated use AgChart.create() or AgChart.update() instead. */
    static createComponent(options: any, type: string): any {
        // console.warn('AG Charts - createComponent should no longer be used, use AgChart.update() instead.')

        if (type.indexOf('.series') >= 0) {
            const optionsWithType = {
                ...options,
                type: options.type || type.split('.')[0],
            };
            return createSeries([optionsWithType])[0];
        }

        return null;
    }

    public static create<T extends AgChartOptions>(options: T, _container?: HTMLElement, _data?: any[]): AgChartType<T> {
        return AgChartV2.create(options as any);
    }

    public static update<T extends AgChartOptions>(chart: AgChartType<T>, options: T, _container?: HTMLElement, _data?: any[]) {
        return AgChartV2.update(chart, options as any);
    }
}

export abstract class AgChartV2 {
    static DEBUG = () => windowValue('agChartsDebug') ?? false;

    static create<T extends ChartType>(userOptions: ChartOptionType<T>): T {
        debug('user options', userOptions);
        const mixinOpts: any = {};
        if (AgChartV2.DEBUG()) {
            mixinOpts['debug'] = true;
        }

        const mergedOptions = prepareOptions(userOptions, mixinOpts);

        const chart = isAgCartesianChartOptions(mergedOptions) ? (mergedOptions.type === 'groupedCategory' ? new GroupedCategoryChart(document) : new CartesianChart(document)) :
            isAgHierarchyChartOptions(mergedOptions) ? new HierarchyChart(document) :
            isAgPolarChartOptions(mergedOptions) ? new PolarChart(document) :
            undefined;

        if (!chart) {
            throw new Error(`AG Charts - couldn\'t apply configuration, check type of options: ${mergedOptions['type']}`);
        }

        AgChartV2.updateDelta(chart, mergedOptions, userOptions);
        return chart as T;
    }

    static update<T extends ChartType>(chart: Chart, userOptions: ChartOptionType<T>): void {
        debug('user options', userOptions);
        const mixinOpts: any = {};
        if (AgChartV2.DEBUG()) {
            mixinOpts['debug'] = true;
        }

        const mergedOptions = prepareOptions(userOptions, chart.userOptions as ChartOptionType<T>, mixinOpts);

        if (chartType(mergedOptions) !== chartType(chart.options as ChartOptionType<typeof chart>)) {
            chart.destroy();
            console.warn('AG Charts - options supplied require a different type of chart, please recreate the chart.')
            return;
        }

        const deltaOptions = jsonDiff<ChartOptionType<T>>(chart.options as ChartOptionType<T>, mergedOptions, { stringify: ['data']});
        if (deltaOptions == null) {
            return;
        }

        AgChartV2.updateDelta<T>(chart as T, deltaOptions, userOptions);
    }

    private static updateDelta<T extends ChartType>(chart: T, update: Partial<ChartOptionType<T>>, userOptions: ChartOptionType<T>): void {
        if (update.type == null) {
            update = {...update, type: chart.options.type || optionsType(update)};
        }
        debug('delta update', update);
        applyChartOptions(chart, update as ChartOptionType<typeof chart>, userOptions)
    }
}

function debug(message?: any, ...optionalParams: any[]): void {
    if (AgChartV2.DEBUG()) {
        console.log(message, ...optionalParams);
    }
}

function applyChartOptions<
    T extends CartesianChart | PolarChart | HierarchyChart,
    O extends ChartOptionType<T>,
>(chart: T, options: O, userOptions: O): void {
    if (isAgCartesianChartOptions(options)) {
        applyOptionValues(chart, options, { skip: ['type', 'data', 'series', 'axes', 'autoSize', 'listeners', 'theme'] });
    } else if (isAgPolarChartOptions(options)) {
        applyOptionValues(chart, options, { skip: ['type', 'data', 'series', 'autoSize', 'listeners', 'theme'] });
    } else if (isAgHierarchyChartOptions(options)) {
        applyOptionValues(chart, options, { skip: ['type', 'data', 'series', 'autoSize', 'listeners', 'theme'] });
    } else {
        throw new Error(`AG Charts - couldn\'t apply configuration, check type of options and chart: ${options['type']}`);
    }

    let updateType = ChartUpdateType.PERFORM_LAYOUT;
    if (options.series && options.series.length > 0) {
        applySeries<T, O>(chart, options);
    }
    if (isAgCartesianChartOptions(options) && options.axes) {
        const axesPresent = applyAxes<T, O>(chart, options);
        if (axesPresent) {
            updateType = ChartUpdateType.PROCESS_DATA;
        }
    }

    const seriesOpts = options.series as any[];
    if (options.data) {
        chart.data = options.data;
        updateType = ChartUpdateType.PROCESS_DATA;
    } else if (seriesOpts?.some((s) => s.data != null)) {
        updateType = ChartUpdateType.PROCESS_DATA;
    }

    // Needs to be done last to avoid overrides by width/height properties.
    if (options.autoSize != null) {
        chart.autoSize = options.autoSize;
    }
    if (options.listeners) {
        registerListeners(chart, options.listeners);
    }
    if (options.legend?.listeners) {
        Object.assign(chart.legend.listeners, options.legend.listeners);
    }

    chart.options = jsonMerge(chart.options || {}, options);
    chart.userOptions = jsonMerge(chart.userOptions || {}, userOptions);

    chart.update(updateType);
}

function applySeries<
    T extends CartesianChart | PolarChart | HierarchyChart,
    O extends ChartOptionType<T>
>(chart: T, options: O) {
    const optSeries = options.series;
    if (!optSeries) {
        return;
    }

    const matchingTypes = chart.series.length === optSeries.length &&
        chart.series.every((s, i) => s.type === optSeries[i]?.type);

    // Try to optimise series updates if series count and types didn't change.
    if (matchingTypes) {
        chart.series.forEach((s, i) => {
            const previousOpts = chart.options?.series?.[i] || {};
            const seriesDiff = jsonDiff(previousOpts, optSeries[i] || {}) as any;

            if (!seriesDiff) {
                return;
            }

            debug(`applying series diff idx ${i}`, seriesDiff);

            applySeriesValues(s as any, seriesDiff, {path: `series[${i}]`});
            s.markNodeDataDirty();
        });

        return;
    }

    chart.series = createSeries(optSeries);
}

function applyAxes<
    T extends CartesianChart | PolarChart | HierarchyChart,
    O extends ChartOptionType<T>,
>(chart: T, options: O  & AgCartesianChartOptions) {
    const optAxes = options.axes;
    if (!optAxes) {
        return false;
    }

    const matchingTypes = chart.axes.length === optAxes.length &&
        chart.axes.every((a, i) => a.type === optAxes[i].type);

    // Try to optimise series updates if series count and types didn't change.
    if (matchingTypes) {
        const oldOpts = chart.options;
        if (isAgCartesianChartOptions(oldOpts)) {
            chart.axes.forEach((a, i) => {
                const previousOpts = oldOpts.axes?.[i] || {};
                const axisDiff = jsonDiff(previousOpts, optAxes[i]) as any;

                debug(`applying axis diff idx ${i}`, axisDiff);

                jsonApply(a, axisDiff);
            });
            return true;
        }
    }

    chart.axes = createAxis(optAxes);
    return true;
}

function createSeries(options: SeriesOptionsTypes[]): Series[] {
    const series: Series<any>[] = [];

    let index = 0;
    for (const seriesOptions of options || []) {
        const path = `series[${index++}]`;
        switch (seriesOptions.type) {
            case 'area':
                series.push(applySeriesValues(new AreaSeries(), seriesOptions, {path}));
                break;
            case 'bar':
                // fall-through - bar and column are synonyms.
            case 'column':
                series.push(applySeriesValues(new BarSeries(), seriesOptions, {path}));
                break;
            case 'histogram':
                series.push(applySeriesValues(new HistogramSeries(), seriesOptions, {path}));
                break;
            case 'line':
                series.push(applySeriesValues(new LineSeries(), seriesOptions, {path}));
                break;
            case 'scatter':
                series.push(applySeriesValues(new ScatterSeries(), seriesOptions, {path}));
                break;
            case 'pie':
                series.push(applySeriesValues(new PieSeries(), seriesOptions, {path}));
                break;
            case 'treemap':
                series.push(applySeriesValues(new TreemapSeries(), seriesOptions, {path}));
                break;
            default:
                throw new Error('AG Charts - unknown series type: ' + (seriesOptions as any).type);
        }
    }

    return series;
}

function createAxis(options: AgCartesianAxisOptions[]): ChartAxis[] {
    const axes: ChartAxis[] = [];

    let index = 0;
    for (const axisOptions of options || []) {
        const path = `axis[${index++}]`;
        switch (axisOptions.type) {
            case 'number':
                axes.push(applyOptionValues(new NumberAxis(), axisOptions, {path}));
                break;
            case LogAxis.type:
                axes.push(applyOptionValues(new LogAxis(), axisOptions, {path}));
                break;
            case CategoryAxis.type:
                axes.push(applyOptionValues(new CategoryAxis(), axisOptions, {path}));
                break;
            case GroupedCategoryAxis.type:
                axes.push(applyOptionValues(new GroupedCategoryAxis(), axisOptions, {path}));
                break;
            case TimeAxis.type:
                axes.push(applyOptionValues(new TimeAxis(), axisOptions, {path}));
                break;
            default:
                throw new Error('AG Charts - unknown axis type: ' + axisOptions['type']);
        }
    }

    return axes;
}

type ObservableLike = {
    addEventListener(key: string, cb: SourceEventListener<any>): void;
    clearEventListeners(): void;
};
function registerListeners<T extends ObservableLike>(
    source: T,
    listeners?: { [K: string]: Function }
) {
    source.clearEventListeners();
    for (const property in listeners) {
        source.addEventListener(property, listeners[property] as SourceEventListener<any>);
    }
}

const JSON_APPLY_OPTIONS: Parameters<typeof jsonApply>[2] = {
    constructors: {
        'title': Caption,
        'subtitle': Caption,
        'shadow': DropShadow,
        'axes[].crossLines[]': CrossLine,
    },
    allowedTypes: {
        'series[].marker.shape': ['primitive', 'function'],
        'axis[].tick.count': ['primitive', 'class-instance'],
    },
};

function applyOptionValues<T, S>(
    target: T,
    options?: S,
    { skip, path }: { skip?: (keyof T | keyof S)[], path?: string } = {},
): T {
    const applyOpts = {
        ...JSON_APPLY_OPTIONS,
<<<<<<< HEAD
        skip: ['type' as keyof (T|S), ...(skip || [])],
=======
        skip: ['type' as keyof (T), ...(skip || [])], 
>>>>>>> f1382a4c
        ...(path ? { path } : {}),
    };
    return jsonApply<T, any>(target, options, applyOpts);
}

function applySeriesValues<T extends Series<any>, S extends SeriesOptionType<T>>(
    target: T,
    options?: S,
    { path }: { path?: string } = {},
): T {
    const skip: (keyof NonNullable<SeriesOptionsTypes>)[] = ['listeners'];
    const ctrs = JSON_APPLY_OPTIONS?.constructors || {};
    const seriesTypeOverrides = {
        constructors: {
            ...ctrs,
            'title': target.type === 'pie' ? PieTitle : ctrs['title'],
        },
    };

    const applyOpts = {
        ...JSON_APPLY_OPTIONS,
        ...seriesTypeOverrides,
        skip: ['type' as keyof (T|S), ...(skip || [])],
        ...(path ? { path } : {}),
    };
    
    const result = jsonApply<T, any>(target, options, applyOpts);

<<<<<<< HEAD
function applyAxisValues<T extends Axis<any, any>, S extends AxisOptionType<T>>(
    target: T,
    options?: S,
    { skip, path }: { skip?: (keyof T | keyof S)[], path?: string } = {},
): T {
    const ctrs = JSON_APPLY_OPTIONS?.constructors || {};
    const axisOverrides = {
        constructors: {
            ...ctrs,
            'crossLines': ctrs['axes[].crossLines[]'],
        },
    };

    const applyOpts = {
        ...JSON_APPLY_OPTIONS,
        ...axisOverrides,
        skip: ['type' as keyof (T|S), ...(skip || [])],
        ...(path ? { path } : {}),
    };
    return jsonApply<T, any>(target, options, applyOpts);
=======
    const listeners = options?.listeners;
    if (listeners != null) {
        registerListeners(target, listeners as {[key: string]: Function});
    }

    return result;
>>>>>>> f1382a4c
}<|MERGE_RESOLUTION|>--- conflicted
+++ resolved
@@ -383,7 +383,7 @@
         'title': Caption,
         'subtitle': Caption,
         'shadow': DropShadow,
-        'axes[].crossLines[]': CrossLine,
+        'crossLines': CrossLine,
     },
     allowedTypes: {
         'series[].marker.shape': ['primitive', 'function'],
@@ -398,11 +398,7 @@
 ): T {
     const applyOpts = {
         ...JSON_APPLY_OPTIONS,
-<<<<<<< HEAD
-        skip: ['type' as keyof (T|S), ...(skip || [])],
-=======
-        skip: ['type' as keyof (T), ...(skip || [])], 
->>>>>>> f1382a4c
+        skip: ['type' as keyof (T), ...(skip || [])],
         ...(path ? { path } : {}),
     };
     return jsonApply<T, any>(target, options, applyOpts);
@@ -428,36 +424,13 @@
         skip: ['type' as keyof (T|S), ...(skip || [])],
         ...(path ? { path } : {}),
     };
-    
+
     const result = jsonApply<T, any>(target, options, applyOpts);
 
-<<<<<<< HEAD
-function applyAxisValues<T extends Axis<any, any>, S extends AxisOptionType<T>>(
-    target: T,
-    options?: S,
-    { skip, path }: { skip?: (keyof T | keyof S)[], path?: string } = {},
-): T {
-    const ctrs = JSON_APPLY_OPTIONS?.constructors || {};
-    const axisOverrides = {
-        constructors: {
-            ...ctrs,
-            'crossLines': ctrs['axes[].crossLines[]'],
-        },
-    };
-
-    const applyOpts = {
-        ...JSON_APPLY_OPTIONS,
-        ...axisOverrides,
-        skip: ['type' as keyof (T|S), ...(skip || [])],
-        ...(path ? { path } : {}),
-    };
-    return jsonApply<T, any>(target, options, applyOpts);
-=======
     const listeners = options?.listeners;
     if (listeners != null) {
         registerListeners(target, listeners as {[key: string]: Function});
     }
 
     return result;
->>>>>>> f1382a4c
 }